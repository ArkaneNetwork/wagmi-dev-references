{
  "name": "@wagmi/connectors",
  "description": "A collection of connectors for wagmi",
  "license": "MIT",
  "version": "2.0.0",
  "scripts": {
    "build": "tsup",
    "dev": "DEV=true tsup"
  },
  "peerDependencies": {
    "@wagmi/chains": ">=0.3.1",
    "typescript": "^5.0.4",
    "viem": "~0.3.35"
  },
  "peerDependenciesMeta": {
    "@wagmi/chains": {
      "optional": true
    },
    "typescript": {
      "optional": true
    }
  },
  "dependencies": {
    "@coinbase/wallet-sdk": "^3.6.6",
    "@ledgerhq/connect-kit-loader": "^1.0.1",
    "@safe-global/safe-apps-provider": "^0.15.2",
    "@safe-global/safe-apps-sdk": "^7.9.0",
    "@venly/web3-provider": "^3.1.0",
    "@walletconnect/ethereum-provider": "2.7.4",
    "@walletconnect/legacy-provider": "^2.0.0",
    "@web3modal/standalone": "^2.4.1",
<<<<<<< HEAD
    "abitype": "0.8.1",
=======
    "@safe-global/safe-apps-provider": "^0.15.2",
    "@safe-global/safe-apps-sdk": "^7.9.0",
    "abitype": "0.8.2",
>>>>>>> 260ab591
    "eventemitter3": "^4.0.7"
  },
  "devDependencies": {
    "@wagmi/chains": "workspace:*",
    "viem": "0.3.35"
  },
  "type": "module",
  "main": "dist/index.js",
  "types": "dist/index.d.ts",
  "exports": {
    ".": {
      "types": "./dist/index.d.ts",
      "default": "./dist/index.js"
    },
    "./coinbaseWallet": {
      "types": "./dist/coinbaseWallet.d.ts",
      "default": "./dist/coinbaseWallet.js"
    },
    "./injected": {
      "types": "./dist/injected.d.ts",
      "default": "./dist/injected.js"
    },
    "./ledger": {
      "types": "./dist/ledger.d.ts",
      "default": "./dist/ledger.js"
    },
    "./metaMask": {
      "types": "./dist/metaMask.d.ts",
      "default": "./dist/metaMask.js"
    },
    "./mock": {
      "types": "./dist/mock/index.d.ts",
      "default": "./dist/mock/index.js"
    },
    "./safe": {
      "types": "./dist/safe.d.ts",
      "default": "./dist/safe.js"
    },
    "./venly": {
      "types": "./dist/venly.d.ts",
      "default": "./dist/venly.js"
    },
    "./walletConnect": {
      "types": "./dist/walletConnect.d.ts",
      "default": "./dist/walletConnect.js"
    },
    "./walletConnectLegacy": {
      "types": "./dist/walletConnectLegacy.d.ts",
      "default": "./dist/walletConnectLegacy.js"
    },
    "./package.json": "./package.json"
  },
  "files": [
    "/coinbaseWallet",
    "/injected",
    "/ledger",
    "/metaMask",
    "/mock",
    "/safe",
    "/venly",
    "/walletConnect",
    "/walletConnectLegacy",
    "/dist"
  ],
  "sideEffects": false,
  "contributors": [
    "awkweb.eth <t@wagmi.sh>",
    "jxom.eth <j@wagmi.sh>"
  ],
  "homepage": "https://wagmi.sh",
  "ethereum": "wagmi-dev.eth",
  "funding": [
    {
      "type": "gitcoin",
      "url": "https://wagmi.sh/gitcoin"
    },
    {
      "type": "github",
      "url": "https://github.com/sponsors/wagmi-dev"
    }
  ],
  "repository": {
    "type": "git",
    "url": "https://github.com/wagmi-dev/references.git",
    "directory": "packages/connectors"
  },
  "keywords": [
    "react",
    "hooks",
    "eth",
    "ethereum",
    "dapps",
    "wallet",
    "web3",
    "abi"
  ]
}<|MERGE_RESOLUTION|>--- conflicted
+++ resolved
@@ -23,19 +23,13 @@
   "dependencies": {
     "@coinbase/wallet-sdk": "^3.6.6",
     "@ledgerhq/connect-kit-loader": "^1.0.1",
-    "@safe-global/safe-apps-provider": "^0.15.2",
-    "@safe-global/safe-apps-sdk": "^7.9.0",
     "@venly/web3-provider": "^3.1.0",
     "@walletconnect/ethereum-provider": "2.7.4",
     "@walletconnect/legacy-provider": "^2.0.0",
     "@web3modal/standalone": "^2.4.1",
-<<<<<<< HEAD
-    "abitype": "0.8.1",
-=======
     "@safe-global/safe-apps-provider": "^0.15.2",
     "@safe-global/safe-apps-sdk": "^7.9.0",
     "abitype": "0.8.2",
->>>>>>> 260ab591
     "eventemitter3": "^4.0.7"
   },
   "devDependencies": {
