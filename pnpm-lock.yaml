--- conflicted
+++ resolved
@@ -428,7 +428,6 @@
     dev: true
     optional: true
 
-<<<<<<< HEAD
   /@eslint/eslintrc@1.3.3:
     resolution: {integrity: sha512-uj3pT6Mg+3t39fvLrj8iuCIJ38zKO9FpGtJ4BBJebJhEwjoT+KLVNCcHT5QC9NGRIEi7fZ0ZR8YRb884auB4Lg==}
     engines: {node: ^12.22.0 || ^14.17.0 || >=16.0.0}
@@ -485,8 +484,6 @@
       micro-ftch: 0.3.1
     dev: false
 
-=======
->>>>>>> 260ab591
   /@ethersproject/abi@5.7.0:
     resolution: {integrity: sha512-351ktp42TiRcYB3H1OP8yajPeAQstMW/yCFokj/AthP9bLHzQFPlOrxOcwYEDkUAICmOHljvN4K39OMTMUa9RA==}
     dependencies:
@@ -1438,7 +1435,6 @@
       '@types/node': 18.11.18
     dev: false
 
-<<<<<<< HEAD
   /@typescript-eslint/eslint-plugin@5.49.0(@typescript-eslint/parser@5.49.0)(eslint@8.17.0)(typescript@4.9.4):
     resolution: {integrity: sha512-IhxabIpcf++TBaBa1h7jtOWyon80SXPRLDq0dVz5SLFC/eW6tofkw/O7Ar3lkx5z5U6wzbKDrl2larprp5kk5Q==}
     engines: {node: ^12.22.0 || ^14.17.0 || >=16.0.0}
@@ -1591,8 +1587,6 @@
       - supports-color
     dev: false
 
-=======
->>>>>>> 260ab591
   /@vitest/coverage-c8@0.25.8(@vitest/ui@0.25.8)(jsdom@20.0.3):
     resolution: {integrity: sha512-fWgzQoK2KNzTTNnDcLCyibfO9/pbcpPOMtZ9Yvq/Eggpi2X8lewx/OcKZkO5ba5q9dl6+BBn6d5hTcS1709rZw==}
     dependencies:
