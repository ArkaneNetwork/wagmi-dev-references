lockfileVersion: '6.0'

overrides:
  esbuild: ^0.15.13

importers:

  .:
    devDependencies:
      '@changesets/changelog-github':
        specifier: ^0.4.8
        version: 0.4.8
      '@changesets/cli':
        specifier: ^2.26.0
        version: 2.26.0
      '@manypkg/get-packages':
        specifier: ^1.1.3
        version: 1.1.3
      '@types/dedent':
        specifier: ^0.7.0
        version: 0.7.0
      '@types/eslint':
        specifier: ^8.4.10
        version: 8.4.10
      '@types/fs-extra':
        specifier: ^9.0.13
        version: 9.0.13
      '@types/node':
        specifier: ^18.11.18
        version: 18.11.18
      '@typescript-eslint/eslint-plugin':
        specifier: ^5.48.2
        version: 5.49.0(@typescript-eslint/parser@5.49.0)(eslint@8.17.0)(typescript@4.9.4)
      '@typescript-eslint/parser':
        specifier: ^5.48.2
        version: 5.49.0(eslint@8.17.0)(typescript@4.9.4)
      '@vitest/coverage-c8':
        specifier: ^0.25.8
        version: 0.25.8(@vitest/ui@0.25.8)(jsdom@20.0.3)
      '@vitest/ui':
        specifier: ^0.25.8
        version: 0.25.8
      dedent:
        specifier: ^0.7.0
        version: 0.7.0
      esbuild:
        specifier: ^0.15.13
        version: 0.15.18
      esbuild-register:
        specifier: ^3.4.2
        version: 3.4.2(esbuild@0.15.18)
      eslint:
        specifier: 8.17.0
        version: 8.17.0
      eslint-config-prettier:
        specifier: ^8.6.0
        version: 8.6.0(eslint@8.17.0)
      eslint-import-resolver-typescript:
        specifier: ^3.5.5
        version: 3.5.5(@typescript-eslint/parser@5.49.0)(eslint-plugin-import@2.26.0)(eslint@8.17.0)
      eslint-plugin-eslint-comments:
        specifier: ^3.2.0
        version: 3.2.0(eslint@8.17.0)
      eslint-plugin-import:
        specifier: 2.26.0
        version: 2.26.0(@typescript-eslint/parser@5.49.0)(eslint-import-resolver-typescript@3.5.5)(eslint@8.17.0)
      eslint-plugin-prettier:
        specifier: ^4.2.1
        version: 4.2.1(eslint-config-prettier@8.6.0)(eslint@8.17.0)(prettier@2.8.3)
      execa:
        specifier: ^6.1.0
        version: 6.1.0
      fs-extra:
        specifier: ^11.1.0
        version: 11.1.0
      jsdom:
        specifier: ^20.0.3
        version: 20.0.3
      lint-staged:
        specifier: ^13.1.0
        version: 13.1.0
      lokijs:
        specifier: ^1.5.12
        version: 1.5.12
      msw:
        specifier: ^0.49.3
        version: 0.49.3(typescript@4.9.4)
      prettier:
        specifier: ^2.8.3
        version: 2.8.3
      simple-git-hooks:
        specifier: ^2.8.1
        version: 2.8.1
      tsup:
        specifier: ^6.5.0
        version: 6.5.0(typescript@4.9.4)
      typescript:
        specifier: ^4.9.4
        version: 4.9.4
      vitest:
        specifier: ^0.25.8
        version: 0.25.8(@vitest/ui@0.25.8)(jsdom@20.0.3)

  packages/chains:
    dependencies:
      typescript:
        specifier: '>=4.9.4'
        version: 4.9.4

  packages/connectors:
    dependencies:
      '@coinbase/wallet-sdk':
        specifier: ^3.6.6
        version: 3.6.6
      '@ledgerhq/connect-kit-loader':
        specifier: ^1.0.1
        version: 1.0.1
      '@safe-global/safe-apps-provider':
        specifier: ^0.15.2
        version: 0.15.2
      '@safe-global/safe-apps-sdk':
        specifier: ^7.9.0
        version: 7.10.0
<<<<<<< HEAD
      '@venly/web3-provider':
        specifier: ^3.0.0
        version: 3.0.0
=======
>>>>>>> bab7ad8f
      '@walletconnect/ethereum-provider':
        specifier: 2.7.2
        version: 2.7.2(@web3modal/standalone@2.3.7)(lokijs@1.5.12)
      '@walletconnect/legacy-provider':
        specifier: ^2.0.0
        version: 2.0.0
      '@web3modal/standalone':
        specifier: ^2.3.7
        version: 2.3.7(react@18.2.0)
      abitype:
        specifier: 0.8.1
        version: 0.8.1(typescript@4.9.4)
      eventemitter3:
        specifier: ^4.0.7
        version: 4.0.7
      typescript:
        specifier: '>=4.9.4'
        version: 4.9.4
    devDependencies:
      '@wagmi/chains':
        specifier: workspace:*
        version: link:../chains
      viem:
        specifier: 0.3.18
        version: 0.3.18(typescript@4.9.4)

packages:

  /@adraffy/ens-normalize@1.9.0:
    resolution: {integrity: sha512-iowxq3U30sghZotgl4s/oJRci6WPBfNO5YYgk2cIOMCHr3LeGPcsZjCEr+33Q4N+oV3OABDAtA+pyvWjbvBifQ==}
    dev: true

  /@babel/code-frame@7.18.6:
    resolution: {integrity: sha512-TDCmlK5eOvH+eH7cdAFlNXeVJqWIQ7gW9tY1GJIpUtFb6CmjVyq2VM3u71bOyR8CRihcCgMUYoDNyLXao3+70Q==}
    engines: {node: '>=6.9.0'}
    dependencies:
      '@babel/highlight': 7.18.6
    dev: true

  /@babel/helper-validator-identifier@7.19.1:
    resolution: {integrity: sha512-awrNfaMtnHUr653GgGEs++LlAvW6w+DcPrOliSMXWCKo597CwL5Acf/wWdNkf/tfEQE3mjkeD1YOVZOUV/od1w==}
    engines: {node: '>=6.9.0'}
    dev: true

  /@babel/highlight@7.18.6:
    resolution: {integrity: sha512-u7stbOuYjaPezCuLj29hNW1v64M2Md2qupEKP1fHc7WdOA3DgLh37suiSrZYY7haUB7iBeQZ9P1uiRF359do3g==}
    engines: {node: '>=6.9.0'}
    dependencies:
      '@babel/helper-validator-identifier': 7.19.1
      chalk: 2.4.2
      js-tokens: 4.0.0
    dev: true

  /@babel/runtime@7.20.1:
    resolution: {integrity: sha512-mrzLkl6U9YLF8qpqI7TB82PESyEGjm/0Ly91jG575eVxMMlb8fYfOXFZIJ8XfLrJZQbm7dlKry2bJmXBUEkdFg==}
    engines: {node: '>=6.9.0'}
    dependencies:
      regenerator-runtime: 0.13.10

  /@bcoe/v8-coverage@0.2.3:
    resolution: {integrity: sha512-0hYQ8SB4Db5zvZB4axdMHGwEaQjkZzFjQiN9LVYvIFB2nSUHW9tYpxWriPrWDASIxiaXax83REcLxuSdnGPZtw==}
    dev: true

  /@changesets/apply-release-plan@6.1.3:
    resolution: {integrity: sha512-ECDNeoc3nfeAe1jqJb5aFQX7CqzQhD2klXRez2JDb/aVpGUbX673HgKrnrgJRuQR/9f2TtLoYIzrGB9qwD77mg==}
    dependencies:
      '@babel/runtime': 7.20.1
      '@changesets/config': 2.3.0
      '@changesets/get-version-range-type': 0.3.2
      '@changesets/git': 2.0.0
      '@changesets/types': 5.2.1
      '@manypkg/get-packages': 1.1.3
      detect-indent: 6.1.0
      fs-extra: 7.0.1
      lodash.startcase: 4.4.0
      outdent: 0.5.0
      prettier: 2.8.3
      resolve-from: 5.0.0
      semver: 5.7.1
    dev: true

  /@changesets/assemble-release-plan@5.2.3:
    resolution: {integrity: sha512-g7EVZCmnWz3zMBAdrcKhid4hkHT+Ft1n0mLussFMcB1dE2zCuwcvGoy9ec3yOgPGF4hoMtgHaMIk3T3TBdvU9g==}
    dependencies:
      '@babel/runtime': 7.20.1
      '@changesets/errors': 0.1.4
      '@changesets/get-dependents-graph': 1.3.5
      '@changesets/types': 5.2.1
      '@manypkg/get-packages': 1.1.3
      semver: 5.7.1
    dev: true

  /@changesets/changelog-git@0.1.14:
    resolution: {integrity: sha512-+vRfnKtXVWsDDxGctOfzJsPhaCdXRYoe+KyWYoq5X/GqoISREiat0l3L8B0a453B2B4dfHGcZaGyowHbp9BSaA==}
    dependencies:
      '@changesets/types': 5.2.1
    dev: true

  /@changesets/changelog-github@0.4.8:
    resolution: {integrity: sha512-jR1DHibkMAb5v/8ym77E4AMNWZKB5NPzw5a5Wtqm1JepAuIF+hrKp2u04NKM14oBZhHglkCfrla9uq8ORnK/dw==}
    dependencies:
      '@changesets/get-github-info': 0.5.2
      '@changesets/types': 5.2.1
      dotenv: 8.6.0
    transitivePeerDependencies:
      - encoding
    dev: true

  /@changesets/cli@2.26.0:
    resolution: {integrity: sha512-0cbTiDms+ICTVtEwAFLNW0jBNex9f5+fFv3I771nBvdnV/mOjd1QJ4+f8KtVSOrwD9SJkk9xbDkWFb0oXd8d1Q==}
    hasBin: true
    dependencies:
      '@babel/runtime': 7.20.1
      '@changesets/apply-release-plan': 6.1.3
      '@changesets/assemble-release-plan': 5.2.3
      '@changesets/changelog-git': 0.1.14
      '@changesets/config': 2.3.0
      '@changesets/errors': 0.1.4
      '@changesets/get-dependents-graph': 1.3.5
      '@changesets/get-release-plan': 3.0.16
      '@changesets/git': 2.0.0
      '@changesets/logger': 0.0.5
      '@changesets/pre': 1.0.14
      '@changesets/read': 0.5.9
      '@changesets/types': 5.2.1
      '@changesets/write': 0.2.3
      '@manypkg/get-packages': 1.1.3
      '@types/is-ci': 3.0.0
      '@types/semver': 6.2.3
      ansi-colors: 4.1.3
      chalk: 2.4.2
      enquirer: 2.3.6
      external-editor: 3.1.0
      fs-extra: 7.0.1
      human-id: 1.0.2
      is-ci: 3.0.1
      meow: 6.1.1
      outdent: 0.5.0
      p-limit: 2.3.0
      preferred-pm: 3.0.3
      resolve-from: 5.0.0
      semver: 5.7.1
      spawndamnit: 2.0.0
      term-size: 2.2.1
      tty-table: 4.1.6
    dev: true

  /@changesets/config@2.3.0:
    resolution: {integrity: sha512-EgP/px6mhCx8QeaMAvWtRrgyxW08k/Bx2tpGT+M84jEdX37v3VKfh4Cz1BkwrYKuMV2HZKeHOh8sHvja/HcXfQ==}
    dependencies:
      '@changesets/errors': 0.1.4
      '@changesets/get-dependents-graph': 1.3.5
      '@changesets/logger': 0.0.5
      '@changesets/types': 5.2.1
      '@manypkg/get-packages': 1.1.3
      fs-extra: 7.0.1
      micromatch: 4.0.5
    dev: true

  /@changesets/errors@0.1.4:
    resolution: {integrity: sha512-HAcqPF7snsUJ/QzkWoKfRfXushHTu+K5KZLJWPb34s4eCZShIf8BFO3fwq6KU8+G7L5KdtN2BzQAXOSXEyiY9Q==}
    dependencies:
      extendable-error: 0.1.7
    dev: true

  /@changesets/get-dependents-graph@1.3.5:
    resolution: {integrity: sha512-w1eEvnWlbVDIY8mWXqWuYE9oKhvIaBhzqzo4ITSJY9hgoqQ3RoBqwlcAzg11qHxv/b8ReDWnMrpjpKrW6m1ZTA==}
    dependencies:
      '@changesets/types': 5.2.1
      '@manypkg/get-packages': 1.1.3
      chalk: 2.4.2
      fs-extra: 7.0.1
      semver: 5.7.1
    dev: true

  /@changesets/get-github-info@0.5.2:
    resolution: {integrity: sha512-JppheLu7S114aEs157fOZDjFqUDpm7eHdq5E8SSR0gUBTEK0cNSHsrSR5a66xs0z3RWuo46QvA3vawp8BxDHvg==}
    dependencies:
      dataloader: 1.4.0
      node-fetch: 2.6.7
    transitivePeerDependencies:
      - encoding
    dev: true

  /@changesets/get-release-plan@3.0.16:
    resolution: {integrity: sha512-OpP9QILpBp1bY2YNIKFzwigKh7Qe9KizRsZomzLe6pK8IUo8onkAAVUD8+JRKSr8R7d4+JRuQrfSSNlEwKyPYg==}
    dependencies:
      '@babel/runtime': 7.20.1
      '@changesets/assemble-release-plan': 5.2.3
      '@changesets/config': 2.3.0
      '@changesets/pre': 1.0.14
      '@changesets/read': 0.5.9
      '@changesets/types': 5.2.1
      '@manypkg/get-packages': 1.1.3
    dev: true

  /@changesets/get-version-range-type@0.3.2:
    resolution: {integrity: sha512-SVqwYs5pULYjYT4op21F2pVbcrca4qA/bAA3FmFXKMN7Y+HcO8sbZUTx3TAy2VXulP2FACd1aC7f2nTuqSPbqg==}
    dev: true

  /@changesets/git@2.0.0:
    resolution: {integrity: sha512-enUVEWbiqUTxqSnmesyJGWfzd51PY4H7mH9yUw0hPVpZBJ6tQZFMU3F3mT/t9OJ/GjyiM4770i+sehAn6ymx6A==}
    dependencies:
      '@babel/runtime': 7.20.1
      '@changesets/errors': 0.1.4
      '@changesets/types': 5.2.1
      '@manypkg/get-packages': 1.1.3
      is-subdir: 1.2.0
      micromatch: 4.0.5
      spawndamnit: 2.0.0
    dev: true

  /@changesets/logger@0.0.5:
    resolution: {integrity: sha512-gJyZHomu8nASHpaANzc6bkQMO9gU/ib20lqew1rVx753FOxffnCrJlGIeQVxNWCqM+o6OOleCo/ivL8UAO5iFw==}
    dependencies:
      chalk: 2.4.2
    dev: true

  /@changesets/parse@0.3.16:
    resolution: {integrity: sha512-127JKNd167ayAuBjUggZBkmDS5fIKsthnr9jr6bdnuUljroiERW7FBTDNnNVyJ4l69PzR57pk6mXQdtJyBCJKg==}
    dependencies:
      '@changesets/types': 5.2.1
      js-yaml: 3.14.1
    dev: true

  /@changesets/pre@1.0.14:
    resolution: {integrity: sha512-dTsHmxQWEQekHYHbg+M1mDVYFvegDh9j/kySNuDKdylwfMEevTeDouR7IfHNyVodxZXu17sXoJuf2D0vi55FHQ==}
    dependencies:
      '@babel/runtime': 7.20.1
      '@changesets/errors': 0.1.4
      '@changesets/types': 5.2.1
      '@manypkg/get-packages': 1.1.3
      fs-extra: 7.0.1
    dev: true

  /@changesets/read@0.5.9:
    resolution: {integrity: sha512-T8BJ6JS6j1gfO1HFq50kU3qawYxa4NTbI/ASNVVCBTsKquy2HYwM9r7ZnzkiMe8IEObAJtUVGSrePCOxAK2haQ==}
    dependencies:
      '@babel/runtime': 7.20.1
      '@changesets/git': 2.0.0
      '@changesets/logger': 0.0.5
      '@changesets/parse': 0.3.16
      '@changesets/types': 5.2.1
      chalk: 2.4.2
      fs-extra: 7.0.1
      p-filter: 2.1.0
    dev: true

  /@changesets/types@4.1.0:
    resolution: {integrity: sha512-LDQvVDv5Kb50ny2s25Fhm3d9QSZimsoUGBsUioj6MC3qbMUCuC8GPIvk/M6IvXx3lYhAs0lwWUQLb+VIEUCECw==}
    dev: true

  /@changesets/types@5.2.1:
    resolution: {integrity: sha512-myLfHbVOqaq9UtUKqR/nZA/OY7xFjQMdfgfqeZIBK4d0hA6pgxArvdv8M+6NUzzBsjWLOtvApv8YHr4qM+Kpfg==}
    dev: true

  /@changesets/write@0.2.3:
    resolution: {integrity: sha512-Dbamr7AIMvslKnNYsLFafaVORx4H0pvCA2MHqgtNCySMe1blImEyAEOzDmcgKAkgz4+uwoLz7demIrX+JBr/Xw==}
    dependencies:
      '@babel/runtime': 7.20.1
      '@changesets/types': 5.2.1
      fs-extra: 7.0.1
      human-id: 1.0.2
      prettier: 2.8.3
    dev: true

  /@coinbase/wallet-sdk@3.6.6:
    resolution: {integrity: sha512-vX+epj/Ttjo7XRwlr3TFUUfW5GTRMvORpERPwiu7z2jl3DSVL4rXLmHt5y6LDPlUVreas2gumdcFbu0fLRG9Jg==}
    engines: {node: '>= 10.0.0'}
    dependencies:
      '@metamask/safe-event-emitter': 2.0.0
      '@solana/web3.js': 1.75.0
      bind-decorator: 1.0.11
      bn.js: 5.2.1
      buffer: 6.0.3
      clsx: 1.2.1
      eth-block-tracker: 6.1.0
      eth-json-rpc-filters: 5.1.0
      eth-rpc-errors: 4.0.2
      json-rpc-engine: 6.1.0
      keccak: 3.0.2
      preact: 10.12.0
      qs: 6.11.0
      rxjs: 6.6.7
      sha.js: 2.4.11
      stream-browserify: 3.0.0
      util: 0.12.5
    transitivePeerDependencies:
      - bufferutil
      - encoding
      - supports-color
      - utf-8-validate
    dev: false

  /@esbuild/android-arm@0.15.18:
    resolution: {integrity: sha512-5GT+kcs2WVGjVs7+boataCkO5Fg0y4kCjzkB5bAip7H4jfnOS3dA6KPiww9W1OEKTKeAcUVhdZGvgI65OXmUnw==}
    engines: {node: '>=12'}
    cpu: [arm]
    os: [android]
    requiresBuild: true
    dev: true
    optional: true

  /@esbuild/linux-loong64@0.15.18:
    resolution: {integrity: sha512-L4jVKS82XVhw2nvzLg/19ClLWg0y27ulRwuP7lcyL6AbUWB5aPglXY3M21mauDQMDfRLs8cQmeT03r/+X3cZYQ==}
    engines: {node: '>=12'}
    cpu: [loong64]
    os: [linux]
    requiresBuild: true
    dev: true
    optional: true

  /@eslint/eslintrc@1.3.3:
    resolution: {integrity: sha512-uj3pT6Mg+3t39fvLrj8iuCIJ38zKO9FpGtJ4BBJebJhEwjoT+KLVNCcHT5QC9NGRIEi7fZ0ZR8YRb884auB4Lg==}
    engines: {node: ^12.22.0 || ^14.17.0 || >=16.0.0}
    dependencies:
      ajv: 6.12.6
      debug: 4.3.4
      espree: 9.4.0
      globals: 13.17.0
      ignore: 5.2.0
      import-fresh: 3.3.0
      js-yaml: 4.1.0
      minimatch: 3.1.2
      strip-json-comments: 3.1.1
    transitivePeerDependencies:
      - supports-color
    dev: true

  /@ethersproject/abi@5.7.0:
    resolution: {integrity: sha512-351ktp42TiRcYB3H1OP8yajPeAQstMW/yCFokj/AthP9bLHzQFPlOrxOcwYEDkUAICmOHljvN4K39OMTMUa9RA==}
    dependencies:
      '@ethersproject/address': 5.7.0
      '@ethersproject/bignumber': 5.7.0
      '@ethersproject/bytes': 5.7.0
      '@ethersproject/constants': 5.7.0
      '@ethersproject/hash': 5.7.0
      '@ethersproject/keccak256': 5.7.0
      '@ethersproject/logger': 5.7.0
      '@ethersproject/properties': 5.7.0
      '@ethersproject/strings': 5.7.0
    dev: false

  /@ethersproject/abstract-provider@5.7.0:
    resolution: {integrity: sha512-R41c9UkchKCpAqStMYUpdunjo3pkEvZC3FAwZn5S5MGbXoMQOHIdHItezTETxAO5bevtMApSyEhn9+CHcDsWBw==}
    dependencies:
      '@ethersproject/bignumber': 5.7.0
      '@ethersproject/bytes': 5.7.0
      '@ethersproject/logger': 5.7.0
      '@ethersproject/networks': 5.7.1
      '@ethersproject/properties': 5.7.0
      '@ethersproject/transactions': 5.7.0
      '@ethersproject/web': 5.7.1
    dev: false

  /@ethersproject/abstract-signer@5.7.0:
    resolution: {integrity: sha512-a16V8bq1/Cz+TGCkE2OPMTOUDLS3grCpdjoJCYNnVBbdYEMSgKrU0+B90s8b6H+ByYTBZN7a3g76jdIJi7UfKQ==}
    dependencies:
      '@ethersproject/abstract-provider': 5.7.0
      '@ethersproject/bignumber': 5.7.0
      '@ethersproject/bytes': 5.7.0
      '@ethersproject/logger': 5.7.0
      '@ethersproject/properties': 5.7.0
    dev: false

  /@ethersproject/address@5.7.0:
    resolution: {integrity: sha512-9wYhYt7aghVGo758POM5nqcOMaE168Q6aRLJZwUmiqSrAungkG74gSSeKEIR7ukixesdRZGPgVqme6vmxs1fkA==}
    dependencies:
      '@ethersproject/bignumber': 5.7.0
      '@ethersproject/bytes': 5.7.0
      '@ethersproject/keccak256': 5.7.0
      '@ethersproject/logger': 5.7.0
      '@ethersproject/rlp': 5.7.0
    dev: false

  /@ethersproject/base64@5.7.0:
    resolution: {integrity: sha512-Dr8tcHt2mEbsZr/mwTPIQAf3Ai0Bks/7gTw9dSqk1mQvhW3XvRlmDJr/4n+wg1JmCl16NZue17CDh8xb/vZ0sQ==}
    dependencies:
      '@ethersproject/bytes': 5.7.0
    dev: false

  /@ethersproject/basex@5.7.0:
    resolution: {integrity: sha512-ywlh43GwZLv2Voc2gQVTKBoVQ1mti3d8HK5aMxsfu/nRDnMmNqaSJ3r3n85HBByT8OpoY96SXM1FogC533T4zw==}
    dependencies:
      '@ethersproject/bytes': 5.7.0
      '@ethersproject/properties': 5.7.0
    dev: false

  /@ethersproject/bignumber@5.7.0:
    resolution: {integrity: sha512-n1CAdIHRWjSucQO3MC1zPSVgV/6dy/fjL9pMrPP9peL+QxEg9wOsVqwD4+818B6LUEtaXzVHQiuivzRoxPxUGw==}
    dependencies:
      '@ethersproject/bytes': 5.7.0
      '@ethersproject/logger': 5.7.0
      bn.js: 5.2.1
    dev: false

  /@ethersproject/bytes@5.7.0:
    resolution: {integrity: sha512-nsbxwgFXWh9NyYWo+U8atvmMsSdKJprTcICAkvbBffT75qDocbuggBU0SJiVK2MuTrp0q+xvLkTnGMPK1+uA9A==}
    dependencies:
      '@ethersproject/logger': 5.7.0
    dev: false

  /@ethersproject/constants@5.7.0:
    resolution: {integrity: sha512-DHI+y5dBNvkpYUMiRQyxRBYBefZkJfo70VUkUAsRjcPs47muV9evftfZ0PJVCXYbAiCgght0DtcF9srFQmIgWA==}
    dependencies:
      '@ethersproject/bignumber': 5.7.0
    dev: false

  /@ethersproject/contracts@5.7.0:
    resolution: {integrity: sha512-5GJbzEU3X+d33CdfPhcyS+z8MzsTrBGk/sc+G+59+tPa9yFkl6HQ9D6L0QMgNTA9q8dT0XKxxkyp883XsQvbbg==}
    dependencies:
      '@ethersproject/abi': 5.7.0
      '@ethersproject/abstract-provider': 5.7.0
      '@ethersproject/abstract-signer': 5.7.0
      '@ethersproject/address': 5.7.0
      '@ethersproject/bignumber': 5.7.0
      '@ethersproject/bytes': 5.7.0
      '@ethersproject/constants': 5.7.0
      '@ethersproject/logger': 5.7.0
      '@ethersproject/properties': 5.7.0
      '@ethersproject/transactions': 5.7.0
    dev: false

  /@ethersproject/hash@5.7.0:
    resolution: {integrity: sha512-qX5WrQfnah1EFnO5zJv1v46a8HW0+E5xuBBDTwMFZLuVTx0tbU2kkx15NqdjxecrLGatQN9FGQKpb1FKdHCt+g==}
    dependencies:
      '@ethersproject/abstract-signer': 5.7.0
      '@ethersproject/address': 5.7.0
      '@ethersproject/base64': 5.7.0
      '@ethersproject/bignumber': 5.7.0
      '@ethersproject/bytes': 5.7.0
      '@ethersproject/keccak256': 5.7.0
      '@ethersproject/logger': 5.7.0
      '@ethersproject/properties': 5.7.0
      '@ethersproject/strings': 5.7.0
    dev: false

  /@ethersproject/hdnode@5.7.0:
    resolution: {integrity: sha512-OmyYo9EENBPPf4ERhR7oj6uAtUAhYGqOnIS+jE5pTXvdKBS99ikzq1E7Iv0ZQZ5V36Lqx1qZLeak0Ra16qpeOg==}
    dependencies:
      '@ethersproject/abstract-signer': 5.7.0
      '@ethersproject/basex': 5.7.0
      '@ethersproject/bignumber': 5.7.0
      '@ethersproject/bytes': 5.7.0
      '@ethersproject/logger': 5.7.0
      '@ethersproject/pbkdf2': 5.7.0
      '@ethersproject/properties': 5.7.0
      '@ethersproject/sha2': 5.7.0
      '@ethersproject/signing-key': 5.7.0
      '@ethersproject/strings': 5.7.0
      '@ethersproject/transactions': 5.7.0
      '@ethersproject/wordlists': 5.7.0
    dev: false

  /@ethersproject/json-wallets@5.7.0:
    resolution: {integrity: sha512-8oee5Xgu6+RKgJTkvEMl2wDgSPSAQ9MB/3JYjFV9jlKvcYHUXZC+cQp0njgmxdHkYWn8s6/IqIZYm0YWCjO/0g==}
    dependencies:
      '@ethersproject/abstract-signer': 5.7.0
      '@ethersproject/address': 5.7.0
      '@ethersproject/bytes': 5.7.0
      '@ethersproject/hdnode': 5.7.0
      '@ethersproject/keccak256': 5.7.0
      '@ethersproject/logger': 5.7.0
      '@ethersproject/pbkdf2': 5.7.0
      '@ethersproject/properties': 5.7.0
      '@ethersproject/random': 5.7.0
      '@ethersproject/strings': 5.7.0
      '@ethersproject/transactions': 5.7.0
      aes-js: 3.0.0
      scrypt-js: 3.0.1
    dev: false

  /@ethersproject/keccak256@5.7.0:
    resolution: {integrity: sha512-2UcPboeL/iW+pSg6vZ6ydF8tCnv3Iu/8tUmLLzWWGzxWKFFqOBQFLo6uLUv6BDrLgCDfN28RJ/wtByx+jZ4KBg==}
    dependencies:
      '@ethersproject/bytes': 5.7.0
      js-sha3: 0.8.0
    dev: false

  /@ethersproject/logger@5.7.0:
    resolution: {integrity: sha512-0odtFdXu/XHtjQXJYA3u9G0G8btm0ND5Cu8M7i5vhEcE8/HmF4Lbdqanwyv4uQTr2tx6b7fQRmgLrsnpQlmnig==}
    dev: false

  /@ethersproject/networks@5.7.1:
    resolution: {integrity: sha512-n/MufjFYv3yFcUyfhnXotyDlNdFb7onmkSy8aQERi2PjNcnWQ66xXxa3XlS8nCcA8aJKJjIIMNJTC7tu80GwpQ==}
    dependencies:
      '@ethersproject/logger': 5.7.0
    dev: false

  /@ethersproject/pbkdf2@5.7.0:
    resolution: {integrity: sha512-oR/dBRZR6GTyaofd86DehG72hY6NpAjhabkhxgr3X2FpJtJuodEl2auADWBZfhDHgVCbu3/H/Ocq2uC6dpNjjw==}
    dependencies:
      '@ethersproject/bytes': 5.7.0
      '@ethersproject/sha2': 5.7.0
    dev: false

  /@ethersproject/properties@5.7.0:
    resolution: {integrity: sha512-J87jy8suntrAkIZtecpxEPxY//szqr1mlBaYlQ0r4RCaiD2hjheqF9s1LVE8vVuJCXisjIP+JgtK/Do54ej4Sw==}
    dependencies:
      '@ethersproject/logger': 5.7.0
    dev: false

  /@ethersproject/providers@5.7.2:
    resolution: {integrity: sha512-g34EWZ1WWAVgr4aptGlVBF8mhl3VWjv+8hoAnzStu8Ah22VHBsuGzP17eb6xDVRzw895G4W7vvx60lFFur/1Rg==}
    dependencies:
      '@ethersproject/abstract-provider': 5.7.0
      '@ethersproject/abstract-signer': 5.7.0
      '@ethersproject/address': 5.7.0
      '@ethersproject/base64': 5.7.0
      '@ethersproject/basex': 5.7.0
      '@ethersproject/bignumber': 5.7.0
      '@ethersproject/bytes': 5.7.0
      '@ethersproject/constants': 5.7.0
      '@ethersproject/hash': 5.7.0
      '@ethersproject/logger': 5.7.0
      '@ethersproject/networks': 5.7.1
      '@ethersproject/properties': 5.7.0
      '@ethersproject/random': 5.7.0
      '@ethersproject/rlp': 5.7.0
      '@ethersproject/sha2': 5.7.0
      '@ethersproject/strings': 5.7.0
      '@ethersproject/transactions': 5.7.0
      '@ethersproject/web': 5.7.1
      bech32: 1.1.4
      ws: 7.4.6
    transitivePeerDependencies:
      - bufferutil
      - utf-8-validate
    dev: false

  /@ethersproject/random@5.7.0:
    resolution: {integrity: sha512-19WjScqRA8IIeWclFme75VMXSBvi4e6InrUNuaR4s5pTF2qNhcGdCUwdxUVGtDDqC00sDLCO93jPQoDUH4HVmQ==}
    dependencies:
      '@ethersproject/bytes': 5.7.0
      '@ethersproject/logger': 5.7.0
    dev: false

  /@ethersproject/rlp@5.7.0:
    resolution: {integrity: sha512-rBxzX2vK8mVF7b0Tol44t5Tb8gomOHkj5guL+HhzQ1yBh/ydjGnpw6at+X6Iw0Kp3OzzzkcKp8N9r0W4kYSs9w==}
    dependencies:
      '@ethersproject/bytes': 5.7.0
      '@ethersproject/logger': 5.7.0
    dev: false

  /@ethersproject/sha2@5.7.0:
    resolution: {integrity: sha512-gKlH42riwb3KYp0reLsFTokByAKoJdgFCwI+CCiX/k+Jm2mbNs6oOaCjYQSlI1+XBVejwH2KrmCbMAT/GnRDQw==}
    dependencies:
      '@ethersproject/bytes': 5.7.0
      '@ethersproject/logger': 5.7.0
      hash.js: 1.1.7
    dev: false

  /@ethersproject/signing-key@5.7.0:
    resolution: {integrity: sha512-MZdy2nL3wO0u7gkB4nA/pEf8lu1TlFswPNmy8AiYkfKTdO6eXBJyUdmHO/ehm/htHw9K/qF8ujnTyUAD+Ry54Q==}
    dependencies:
      '@ethersproject/bytes': 5.7.0
      '@ethersproject/logger': 5.7.0
      '@ethersproject/properties': 5.7.0
      bn.js: 5.2.1
      elliptic: 6.5.4
      hash.js: 1.1.7
    dev: false

  /@ethersproject/solidity@5.7.0:
    resolution: {integrity: sha512-HmabMd2Dt/raavyaGukF4XxizWKhKQ24DoLtdNbBmNKUOPqwjsKQSdV9GQtj9CBEea9DlzETlVER1gYeXXBGaA==}
    dependencies:
      '@ethersproject/bignumber': 5.7.0
      '@ethersproject/bytes': 5.7.0
      '@ethersproject/keccak256': 5.7.0
      '@ethersproject/logger': 5.7.0
      '@ethersproject/sha2': 5.7.0
      '@ethersproject/strings': 5.7.0
    dev: false

  /@ethersproject/strings@5.7.0:
    resolution: {integrity: sha512-/9nu+lj0YswRNSH0NXYqrh8775XNyEdUQAuf3f+SmOrnVewcJ5SBNAjF7lpgehKi4abvNNXyf+HX86czCdJ8Mg==}
    dependencies:
      '@ethersproject/bytes': 5.7.0
      '@ethersproject/constants': 5.7.0
      '@ethersproject/logger': 5.7.0
    dev: false

  /@ethersproject/transactions@5.7.0:
    resolution: {integrity: sha512-kmcNicCp1lp8qanMTC3RIikGgoJ80ztTyvtsFvCYpSCfkjhD0jZ2LOrnbcuxuToLIUYYf+4XwD1rP+B/erDIhQ==}
    dependencies:
      '@ethersproject/address': 5.7.0
      '@ethersproject/bignumber': 5.7.0
      '@ethersproject/bytes': 5.7.0
      '@ethersproject/constants': 5.7.0
      '@ethersproject/keccak256': 5.7.0
      '@ethersproject/logger': 5.7.0
      '@ethersproject/properties': 5.7.0
      '@ethersproject/rlp': 5.7.0
      '@ethersproject/signing-key': 5.7.0
    dev: false

  /@ethersproject/units@5.7.0:
    resolution: {integrity: sha512-pD3xLMy3SJu9kG5xDGI7+xhTEmGXlEqXU4OfNapmfnxLVY4EMSSRp7j1k7eezutBPH7RBN/7QPnwR7hzNlEFeg==}
    dependencies:
      '@ethersproject/bignumber': 5.7.0
      '@ethersproject/constants': 5.7.0
      '@ethersproject/logger': 5.7.0
    dev: false

  /@ethersproject/wallet@5.7.0:
    resolution: {integrity: sha512-MhmXlJXEJFBFVKrDLB4ZdDzxcBxQ3rLyCkhNqVu3CDYvR97E+8r01UgrI+TI99Le+aYm/in/0vp86guJuM7FCA==}
    dependencies:
      '@ethersproject/abstract-provider': 5.7.0
      '@ethersproject/abstract-signer': 5.7.0
      '@ethersproject/address': 5.7.0
      '@ethersproject/bignumber': 5.7.0
      '@ethersproject/bytes': 5.7.0
      '@ethersproject/hash': 5.7.0
      '@ethersproject/hdnode': 5.7.0
      '@ethersproject/json-wallets': 5.7.0
      '@ethersproject/keccak256': 5.7.0
      '@ethersproject/logger': 5.7.0
      '@ethersproject/properties': 5.7.0
      '@ethersproject/random': 5.7.0
      '@ethersproject/signing-key': 5.7.0
      '@ethersproject/transactions': 5.7.0
      '@ethersproject/wordlists': 5.7.0
    dev: false

  /@ethersproject/web@5.7.1:
    resolution: {integrity: sha512-Gueu8lSvyjBWL4cYsWsjh6MtMwM0+H4HvqFPZfB6dV8ctbP9zFAO73VG1cMWae0FLPCtz0peKPpZY8/ugJJX2w==}
    dependencies:
      '@ethersproject/base64': 5.7.0
      '@ethersproject/bytes': 5.7.0
      '@ethersproject/logger': 5.7.0
      '@ethersproject/properties': 5.7.0
      '@ethersproject/strings': 5.7.0
    dev: false

  /@ethersproject/wordlists@5.7.0:
    resolution: {integrity: sha512-S2TFNJNfHWVHNE6cNDjbVlZ6MgE17MIxMbMg2zv3wn+3XSJGosL1m9ZVv3GXCf/2ymSsQ+hRI5IzoMJTG6aoVA==}
    dependencies:
      '@ethersproject/bytes': 5.7.0
      '@ethersproject/hash': 5.7.0
      '@ethersproject/logger': 5.7.0
      '@ethersproject/properties': 5.7.0
      '@ethersproject/strings': 5.7.0
    dev: false

  /@humanwhocodes/config-array@0.9.5:
    resolution: {integrity: sha512-ObyMyWxZiCu/yTisA7uzx81s40xR2fD5Cg/2Kq7G02ajkNubJf6BopgDTmDyc3U7sXpNKM8cYOw7s7Tyr+DnCw==}
    engines: {node: '>=10.10.0'}
    dependencies:
      '@humanwhocodes/object-schema': 1.2.1
      debug: 4.3.4
      minimatch: 3.1.2
    transitivePeerDependencies:
      - supports-color
    dev: true

  /@humanwhocodes/object-schema@1.2.1:
    resolution: {integrity: sha512-ZnQMnLV4e7hDlUvw8H+U8ASL02SS2Gn6+9Ac3wGGLIe7+je2AeAOxPY+izIPJDfFDb7eDjev0Us8MO1iFRN8hA==}
    dev: true

  /@istanbuljs/schema@0.1.3:
    resolution: {integrity: sha512-ZXRY4jNvVgSVQ8DL3LTcakaAtXwTVUxE81hslsyD2AtoXW/wVob10HkOJ1X/pAlcI7D+2YoZKg5do8G/w6RYgA==}
    engines: {node: '>=8'}
    dev: true

  /@jridgewell/resolve-uri@3.1.0:
    resolution: {integrity: sha512-F2msla3tad+Mfht5cJq7LSXcdudKTWCVYUgw6pLFOOHSTtZlj6SWNYAp+AhuqLmWdBO2X5hPrLcu8cVP8fy28w==}
    engines: {node: '>=6.0.0'}
    dev: true

  /@jridgewell/sourcemap-codec@1.4.14:
    resolution: {integrity: sha512-XPSJHWmi394fuUuzDnGz1wiKqWfo1yXecHQMRf2l6hztTO+nPru658AyDngaBe7isIxEkRsPR3FZh+s7iVa4Uw==}
    dev: true

  /@jridgewell/trace-mapping@0.3.17:
    resolution: {integrity: sha512-MCNzAp77qzKca9+W/+I0+sEpaUnZoeasnghNeVc41VZCEKaCH73Vq3BZZ/SzWIgrqE4H4ceI+p+b6C0mHf9T4g==}
    dependencies:
      '@jridgewell/resolve-uri': 3.1.0
      '@jridgewell/sourcemap-codec': 1.4.14
    dev: true

  /@json-rpc-tools/provider@1.7.6:
    resolution: {integrity: sha512-z7D3xvJ33UfCGv77n40lbzOYjZKVM3k2+5cV7xS8G6SCvKTzMkhkUYuD/qzQUNT4cG/lv0e9mRToweEEVLVVmA==}
    deprecated: Package no longer supported. Contact Support at https://www.npmjs.com/support for more info.
    dependencies:
      '@json-rpc-tools/utils': 1.7.6
      axios: 0.21.4
      safe-json-utils: 1.1.1
      ws: 7.5.9
    transitivePeerDependencies:
      - bufferutil
      - debug
      - utf-8-validate
    dev: false

  /@json-rpc-tools/types@1.7.6:
    resolution: {integrity: sha512-nDSqmyRNEqEK9TZHtM15uNnDljczhCUdBmRhpNZ95bIPKEDQ+nTDmGMFd2lLin3upc5h2VVVd9tkTDdbXUhDIQ==}
    deprecated: Package no longer supported. Contact Support at https://www.npmjs.com/support for more info.
    dependencies:
      keyvaluestorage-interface: 1.0.0
    dev: false

  /@json-rpc-tools/utils@1.7.6:
    resolution: {integrity: sha512-HjA8x/U/Q78HRRe19yh8HVKoZ+Iaoo3YZjakJYxR+rw52NHo6jM+VE9b8+7ygkCFXl/EHID5wh/MkXaE/jGyYw==}
    deprecated: Package no longer supported. Contact Support at https://www.npmjs.com/support for more info.
    dependencies:
      '@json-rpc-tools/types': 1.7.6
      '@pedrouid/environment': 1.0.1
    dev: false

  /@ledgerhq/connect-kit-loader@1.0.1:
    resolution: {integrity: sha512-OAJh9rMaypS1ttrSMwPznXqglJGcP3WPTTgz9YAKfkaMyUtZcHx7hCj4d6f7DdSVZOgWcyEYfZ8M2QrA2gtvgQ==}
    dev: false

  /@lit-labs/ssr-dom-shim@1.0.0:
    resolution: {integrity: sha512-ic93MBXfApIFTrup4a70M/+ddD8xdt2zxxj9sRwHQzhS9ag/syqkD8JPdTXsc1gUy2K8TTirhlCqyTEM/sifNw==}
    dev: false

  /@lit-labs/ssr-dom-shim@1.1.1:
    resolution: {integrity: sha512-kXOeFbfCm4fFf2A3WwVEeQj55tMZa8c8/f9AKHMobQMkzNUfUj+antR3fRPaZJawsa1aZiP/Da3ndpZrwEe4rQ==}
    dev: false

  /@lit/reactive-element@1.6.1:
    resolution: {integrity: sha512-va15kYZr7KZNNPZdxONGQzpUr+4sxVu7V/VG7a8mRfPPXUyhEYj5RzXCQmGrlP3tAh0L3HHm5AjBMFYRqlM9SA==}
    dependencies:
      '@lit-labs/ssr-dom-shim': 1.0.0
    dev: false

  /@manypkg/find-root@1.1.0:
    resolution: {integrity: sha512-mki5uBvhHzO8kYYix/WRy2WX8S3B5wdVSc9D6KcU5lQNglP2yt58/VfLuAK49glRXChosY8ap2oJ1qgma3GUVA==}
    dependencies:
      '@babel/runtime': 7.20.1
      '@types/node': 12.20.55
      find-up: 4.1.0
      fs-extra: 8.1.0
    dev: true

  /@manypkg/get-packages@1.1.3:
    resolution: {integrity: sha512-fo+QhuU3qE/2TQMQmbVMqaQ6EWbMhi4ABWP+O4AM1NqPBuy0OrApV5LO6BrrgnhtAHS2NH6RrVk9OL181tTi8A==}
    dependencies:
      '@babel/runtime': 7.20.1
      '@changesets/types': 4.1.0
      '@manypkg/find-root': 1.1.0
      fs-extra: 8.1.0
      globby: 11.1.0
      read-yaml-file: 1.1.0
    dev: true

  /@metamask/safe-event-emitter@2.0.0:
    resolution: {integrity: sha512-/kSXhY692qiV1MXu6EeOZvg5nECLclxNXcKCxJ3cXQgYuRymRHpdx/t7JXfsK+JLjwA1e1c1/SBrlQYpusC29Q==}
    dev: false

  /@metamask/utils@3.6.0:
    resolution: {integrity: sha512-9cIRrfkWvHblSiNDVXsjivqa9Ak0RYo/1H6tqTqTbAx+oBK2Sva0lWDHxGchOqA7bySGUJKAWSNJvH6gdHZ0gQ==}
    engines: {node: '>=14.0.0'}
    dependencies:
      '@types/debug': 4.1.7
      debug: 4.3.4
      semver: 7.3.8
      superstruct: 1.0.3
    transitivePeerDependencies:
      - supports-color
    dev: false

  /@motionone/animation@10.15.1:
    resolution: {integrity: sha512-mZcJxLjHor+bhcPuIFErMDNyrdb2vJur8lSfMCsuCB4UyV8ILZLvK+t+pg56erv8ud9xQGK/1OGPt10agPrCyQ==}
    dependencies:
      '@motionone/easing': 10.15.1
      '@motionone/types': 10.15.1
      '@motionone/utils': 10.15.1
      tslib: 2.5.0
    dev: false

  /@motionone/dom@10.15.5:
    resolution: {integrity: sha512-Xc5avlgyh3xukU9tydh9+8mB8+2zAq+WlLsC3eEIp7Ax7DnXgY7Bj/iv0a4X2R9z9ZFZiaXK3BO0xMYHKbAAdA==}
    dependencies:
      '@motionone/animation': 10.15.1
      '@motionone/generators': 10.15.1
      '@motionone/types': 10.15.1
      '@motionone/utils': 10.15.1
      hey-listen: 1.0.8
      tslib: 2.5.0
    dev: false

  /@motionone/easing@10.15.1:
    resolution: {integrity: sha512-6hIHBSV+ZVehf9dcKZLT7p5PEKHGhDwky2k8RKkmOvUoYP3S+dXsKupyZpqx5apjd9f+php4vXk4LuS+ADsrWw==}
    dependencies:
      '@motionone/utils': 10.15.1
      tslib: 2.5.0
    dev: false

  /@motionone/generators@10.15.1:
    resolution: {integrity: sha512-67HLsvHJbw6cIbLA/o+gsm7h+6D4Sn7AUrB/GPxvujse1cGZ38F5H7DzoH7PhX+sjvtDnt2IhFYF2Zp1QTMKWQ==}
    dependencies:
      '@motionone/types': 10.15.1
      '@motionone/utils': 10.15.1
      tslib: 2.5.0
    dev: false

  /@motionone/svelte@10.15.5:
    resolution: {integrity: sha512-Xyxtgp7BlVnSBwcoFmXGHUVnpNktzeXsEifu2NJJWc7VGuxutDsBZxNdz80qvpLIC5MeBa1wh7GGegZzTm1msg==}
    dependencies:
      '@motionone/dom': 10.15.5
      tslib: 2.5.0
    dev: false

  /@motionone/types@10.15.1:
    resolution: {integrity: sha512-iIUd/EgUsRZGrvW0jqdst8st7zKTzS9EsKkP+6c6n4MPZoQHwiHuVtTQLD6Kp0bsBLhNzKIBlHXponn/SDT4hA==}
    dev: false

  /@motionone/utils@10.15.1:
    resolution: {integrity: sha512-p0YncgU+iklvYr/Dq4NobTRdAPv9PveRDUXabPEeOjBLSO/1FNB2phNTZxOxpi1/GZwYpAoECEa0Wam+nsmhSw==}
    dependencies:
      '@motionone/types': 10.15.1
      hey-listen: 1.0.8
      tslib: 2.5.0
    dev: false

  /@motionone/vue@10.15.5:
    resolution: {integrity: sha512-cUENrLYAolUacHvCgU+8wF9OgSlVutfWbHMLERI/bElCJ+e2YVQvG/CpGhIM5fYOOJzuvg2T2wHmLLmvJoavEw==}
    dependencies:
      '@motionone/dom': 10.15.5
      tslib: 2.5.0
    dev: false

  /@mswjs/cookies@0.2.2:
    resolution: {integrity: sha512-mlN83YSrcFgk7Dm1Mys40DLssI1KdJji2CMKN8eOlBqsTADYzj2+jWzsANsUTFbxDMWPD5e9bfA1RGqBpS3O1g==}
    engines: {node: '>=14'}
    dependencies:
      '@types/set-cookie-parser': 2.4.2
      set-cookie-parser: 2.5.1
    dev: true

  /@mswjs/interceptors@0.17.6:
    resolution: {integrity: sha512-201pBIWehTURb6q8Gheu4Zhvd3Ox1U4BJq5KiOQsYzkWyfiOG4pwcz5hPZIEryztgrf8/sdwABpvY757xMmfrQ==}
    engines: {node: '>=14'}
    dependencies:
      '@open-draft/until': 1.0.3
      '@types/debug': 4.1.7
      '@xmldom/xmldom': 0.8.6
      debug: 4.3.4
      headers-polyfill: 3.1.2
      outvariant: 1.3.0
      strict-event-emitter: 0.2.8
      web-encoding: 1.1.5
    transitivePeerDependencies:
      - supports-color
    dev: true

  /@noble/curves@1.0.0:
    resolution: {integrity: sha512-2upgEu0iLiDVDZkNLeFV2+ht0BAVgQnEmCk6JsOch9Rp8xfkMCbvbAZlA2pBHQc73dbl+vFOXfqkf4uemdn0bw==}
    dependencies:
      '@noble/hashes': 1.3.0
    dev: true

  /@noble/ed25519@1.7.3:
    resolution: {integrity: sha512-iR8GBkDt0Q3GyaVcIu7mSsVIqnFbkbRzGLWlvhwunacoLwt4J3swfKhfaM6rN6WY+TBGoYT1GtT1mIh2/jGbRQ==}
    dev: false

  /@noble/hashes@1.3.0:
    resolution: {integrity: sha512-ilHEACi9DwqJB0pw7kv+Apvh50jiiSyR/cQ3y4W7lOR5mhvn/50FLUfsnfJz0BDZtl/RR16kXvptiv6q1msYZg==}

  /@noble/secp256k1@1.7.1:
    resolution: {integrity: sha512-hOUk6AyBFmqVrv7k5WAw/LpszxVbj9gGN4JRkIX52fdFAj1UA61KXmZDvqVEm+pOyec3+fIeZB02LYa/pWOArw==}
    dev: false

  /@nodelib/fs.scandir@2.1.5:
    resolution: {integrity: sha512-vq24Bq3ym5HEQm2NKCr3yXDwjc7vTsEThRDnkp2DK9p1uqLR+DHurm/NOTo0KG7HYHU7eppKZj3MyqYuMBf62g==}
    engines: {node: '>= 8'}
    dependencies:
      '@nodelib/fs.stat': 2.0.5
      run-parallel: 1.2.0
    dev: true

  /@nodelib/fs.stat@2.0.5:
    resolution: {integrity: sha512-RkhPPp2zrqDAQA/2jNhnztcPAlv64XdhIp7a7454A5ovI7Bukxgt7MX7udwAu3zg1DcpPU0rz3VV1SeaqvY4+A==}
    engines: {node: '>= 8'}
    dev: true

  /@nodelib/fs.walk@1.2.8:
    resolution: {integrity: sha512-oGB+UxlgWcgQkgwo8GcEGwemoTFt3FIO9ababBmaGwXIoBKZ+GTy0pP185beGg7Llih/NSHSV2XAs1lnznocSg==}
    engines: {node: '>= 8'}
    dependencies:
      '@nodelib/fs.scandir': 2.1.5
      fastq: 1.13.0
    dev: true

  /@open-draft/until@1.0.3:
    resolution: {integrity: sha512-Aq58f5HiWdyDlFffbbSjAlv596h/cOnt2DO1w3DOC7OJ5EHs0hd/nycJfiu9RJbT6Yk6F1knnRRXNSpxoIVZ9Q==}
    dev: true

  /@pedrouid/environment@1.0.1:
    resolution: {integrity: sha512-HaW78NszGzRZd9SeoI3JD11JqY+lubnaOx7Pewj5pfjqWXOEATpeKIFb9Z4t2WBUK2iryiXX3lzWwmYWgUL0Ug==}
    dev: false

  /@pkgr/utils@2.3.1:
    resolution: {integrity: sha512-wfzX8kc1PMyUILA+1Z/EqoE4UCXGy0iRGMhPwdfae1+f0OXlLqCk+By+aMzgJBzR9AzS4CDizioG6Ss1gvAFJw==}
    engines: {node: ^12.20.0 || ^14.18.0 || >=16.0.0}
    dependencies:
      cross-spawn: 7.0.3
      is-glob: 4.0.3
      open: 8.4.2
      picocolors: 1.0.0
      tiny-glob: 0.2.9
      tslib: 2.5.0
    dev: true

  /@polka/url@1.0.0-next.21:
    resolution: {integrity: sha512-a5Sab1C4/icpTZVzZc5Ghpz88yQtGOyNqYXcZgOssB2uuAr+wF/MvN6bgtW32q7HHrvBki+BsZ0OuNv6EV3K9g==}
    dev: true

  /@safe-global/safe-apps-provider@0.15.2:
    resolution: {integrity: sha512-BaoGAuY7h6jLBL7P+M6b7hd+1QfTv8uMyNF3udhiNUwA0XwfzH2ePQB13IEV3Mn7wdcIMEEUDS5kHbtAsj60qQ==}
    dependencies:
      '@safe-global/safe-apps-sdk': 7.9.0
      events: 3.3.0
    transitivePeerDependencies:
      - bufferutil
      - encoding
      - utf-8-validate
    dev: false

  /@safe-global/safe-apps-sdk@7.10.0:
    resolution: {integrity: sha512-is0QAHVoGkP06YfOPcp4X3/YUEA3wRdgFUyKZ4rT47uOEnzxA9Sm8BFJrIZqZOjjqC+aJXRMF0cE2qucS953rg==}
    dependencies:
      '@safe-global/safe-gateway-typescript-sdk': 3.7.0
      ethers: 5.7.2
    transitivePeerDependencies:
      - bufferutil
      - encoding
      - utf-8-validate
    dev: false

  /@safe-global/safe-apps-sdk@7.9.0:
    resolution: {integrity: sha512-S2EI+JL8ocSgE3uGNaDZCzKmwfhtxXZFDUP76vN0FeaY35itFMyi8F0Vhxu0XnZm3yLzJE3tp5px6GhuQFLU6w==}
    dependencies:
      '@safe-global/safe-gateway-typescript-sdk': 3.7.0
      ethers: 5.7.2
    transitivePeerDependencies:
      - bufferutil
      - encoding
      - utf-8-validate
    dev: false

  /@safe-global/safe-gateway-typescript-sdk@3.7.0:
    resolution: {integrity: sha512-3BvlUgp0oZ1Zkn7nG3wY1jvCEE4t530BjKcaa3r0qsf0whf/ez/0gmQwk7DTOGmVmvOfjj6HHikxnrUCCX+/3Q==}
    dependencies:
      cross-fetch: 3.1.5
    transitivePeerDependencies:
      - encoding
    dev: false

  /@scure/base@1.1.1:
    resolution: {integrity: sha512-ZxOhsSyxYwLJj3pLZCefNitxsj093tb2vq90mp2txoYeBqbcjDjqFhyM8eUjq/uFm6zJ+mUuqxlS2FkuSY1MTA==}
    dev: true

  /@scure/bip32@1.3.0:
    resolution: {integrity: sha512-bcKpo1oj54hGholplGLpqPHRbIsnbixFtc06nwuNM5/dwSXOq/AAYoIBRsBmnZJSdfeNW5rnff7NTAz3ZCqR9Q==}
    dependencies:
      '@noble/curves': 1.0.0
      '@noble/hashes': 1.3.0
      '@scure/base': 1.1.1
    dev: true

  /@scure/bip39@1.2.0:
    resolution: {integrity: sha512-SX/uKq52cuxm4YFXWFaVByaSHJh2w3BnokVSeUJVCv6K7WulT9u2BuNRBhuFl8vAuYnzx9bEu9WgpcNYTrYieg==}
    dependencies:
      '@noble/hashes': 1.3.0
      '@scure/base': 1.1.1
    dev: true

  /@solana/buffer-layout@4.0.0:
    resolution: {integrity: sha512-lR0EMP2HC3+Mxwd4YcnZb0smnaDw7Bl2IQWZiTevRH5ZZBZn6VRWn3/92E3qdU4SSImJkA6IDHawOHAnx/qUvQ==}
    engines: {node: '>=5.10'}
    dependencies:
      buffer: 6.0.3
    dev: false

  /@solana/web3.js@1.75.0:
    resolution: {integrity: sha512-rHQgdo1EWfb+nPUpHe4O7i8qJPELHKNR5PAZRK+a7XxiykqOfbaAlPt5boDWAGPnYbSv0ziWZv5mq9DlFaQCxg==}
    dependencies:
      '@babel/runtime': 7.20.1
      '@noble/ed25519': 1.7.3
      '@noble/hashes': 1.3.0
      '@noble/secp256k1': 1.7.1
      '@solana/buffer-layout': 4.0.0
      agentkeepalive: 4.3.0
      bigint-buffer: 1.1.5
      bn.js: 5.2.1
      borsh: 0.7.0
      bs58: 4.0.1
      buffer: 6.0.3
      fast-stable-stringify: 1.0.0
      jayson: 3.7.0
      node-fetch: 2.6.7
      rpc-websockets: 7.5.1
      superstruct: 0.14.2
    transitivePeerDependencies:
      - bufferutil
      - encoding
      - supports-color
      - utf-8-validate
    dev: false

  /@stablelib/aead@1.0.1:
    resolution: {integrity: sha512-q39ik6sxGHewqtO0nP4BuSe3db5G1fEJE8ukvngS2gLkBXyy6E7pLubhbYgnkDFv6V8cWaxcE4Xn0t6LWcJkyg==}
    dev: false

  /@stablelib/binary@1.0.1:
    resolution: {integrity: sha512-ClJWvmL6UBM/wjkvv/7m5VP3GMr9t0osr4yVgLZsLCOz4hGN9gIAFEqnJ0TsSMAN+n840nf2cHZnA5/KFqHC7Q==}
    dependencies:
      '@stablelib/int': 1.0.1
    dev: false

  /@stablelib/bytes@1.0.1:
    resolution: {integrity: sha512-Kre4Y4kdwuqL8BR2E9hV/R5sOrUj6NanZaZis0V6lX5yzqC3hBuVSDXUIBqQv/sCpmuWRiHLwqiT1pqqjuBXoQ==}
    dev: false

  /@stablelib/chacha20poly1305@1.0.1:
    resolution: {integrity: sha512-MmViqnqHd1ymwjOQfghRKw2R/jMIGT3wySN7cthjXCBdO+qErNPUBnRzqNpnvIwg7JBCg3LdeCZZO4de/yEhVA==}
    dependencies:
      '@stablelib/aead': 1.0.1
      '@stablelib/binary': 1.0.1
      '@stablelib/chacha': 1.0.1
      '@stablelib/constant-time': 1.0.1
      '@stablelib/poly1305': 1.0.1
      '@stablelib/wipe': 1.0.1
    dev: false
<<<<<<< HEAD

  /@stablelib/chacha@1.0.1:
    resolution: {integrity: sha512-Pmlrswzr0pBzDofdFuVe1q7KdsHKhhU24e8gkEwnTGOmlC7PADzLVxGdn2PoNVBBabdg0l/IfLKg6sHAbTQugg==}
    dependencies:
      '@stablelib/binary': 1.0.1
      '@stablelib/wipe': 1.0.1
    dev: false

=======

  /@stablelib/chacha@1.0.1:
    resolution: {integrity: sha512-Pmlrswzr0pBzDofdFuVe1q7KdsHKhhU24e8gkEwnTGOmlC7PADzLVxGdn2PoNVBBabdg0l/IfLKg6sHAbTQugg==}
    dependencies:
      '@stablelib/binary': 1.0.1
      '@stablelib/wipe': 1.0.1
    dev: false

>>>>>>> bab7ad8f
  /@stablelib/constant-time@1.0.1:
    resolution: {integrity: sha512-tNOs3uD0vSJcK6z1fvef4Y+buN7DXhzHDPqRLSXUel1UfqMB1PWNsnnAezrKfEwTLpN0cGH2p9NNjs6IqeD0eg==}
    dev: false

  /@stablelib/ed25519@1.0.3:
    resolution: {integrity: sha512-puIMWaX9QlRsbhxfDc5i+mNPMY+0TmQEskunY1rZEBPi1acBCVQAhnsk/1Hk50DGPtVsZtAWQg4NHGlVaO9Hqg==}
    dependencies:
      '@stablelib/random': 1.0.2
      '@stablelib/sha512': 1.0.1
      '@stablelib/wipe': 1.0.1
    dev: false

  /@stablelib/hash@1.0.1:
    resolution: {integrity: sha512-eTPJc/stDkdtOcrNMZ6mcMK1e6yBbqRBaNW55XA1jU8w/7QdnCF0CmMmOD1m7VSkBR44PWrMHU2l6r8YEQHMgg==}
    dev: false

  /@stablelib/hkdf@1.0.1:
    resolution: {integrity: sha512-SBEHYE16ZXlHuaW5RcGk533YlBj4grMeg5TooN80W3NpcHRtLZLLXvKyX0qcRFxf+BGDobJLnwkvgEwHIDBR6g==}
    dependencies:
      '@stablelib/hash': 1.0.1
      '@stablelib/hmac': 1.0.1
      '@stablelib/wipe': 1.0.1
    dev: false

  /@stablelib/hmac@1.0.1:
    resolution: {integrity: sha512-V2APD9NSnhVpV/QMYgCVMIYKiYG6LSqw1S65wxVoirhU/51ACio6D4yDVSwMzuTJXWZoVHbDdINioBwKy5kVmA==}
    dependencies:
      '@stablelib/constant-time': 1.0.1
      '@stablelib/hash': 1.0.1
      '@stablelib/wipe': 1.0.1
    dev: false

  /@stablelib/int@1.0.1:
    resolution: {integrity: sha512-byr69X/sDtDiIjIV6m4roLVWnNNlRGzsvxw+agj8CIEazqWGOQp2dTYgQhtyVXV9wpO6WyXRQUzLV/JRNumT2w==}
    dev: false

  /@stablelib/keyagreement@1.0.1:
    resolution: {integrity: sha512-VKL6xBwgJnI6l1jKrBAfn265cspaWBPAPEc62VBQrWHLqVgNRE09gQ/AnOEyKUWrrqfD+xSQ3u42gJjLDdMDQg==}
    dependencies:
      '@stablelib/bytes': 1.0.1
    dev: false

  /@stablelib/poly1305@1.0.1:
    resolution: {integrity: sha512-1HlG3oTSuQDOhSnLwJRKeTRSAdFNVB/1djy2ZbS35rBSJ/PFqx9cf9qatinWghC2UbfOYD8AcrtbUQl8WoxabA==}
    dependencies:
      '@stablelib/constant-time': 1.0.1
      '@stablelib/wipe': 1.0.1
    dev: false

  /@stablelib/random@1.0.2:
    resolution: {integrity: sha512-rIsE83Xpb7clHPVRlBj8qNe5L8ISQOzjghYQm/dZ7VaM2KHYwMW5adjQjrzTZCchFnNCNhkwtnOBa9HTMJCI8w==}
    dependencies:
      '@stablelib/binary': 1.0.1
      '@stablelib/wipe': 1.0.1
    dev: false

  /@stablelib/sha256@1.0.1:
    resolution: {integrity: sha512-GIIH3e6KH+91FqGV42Kcj71Uefd/QEe7Dy42sBTeqppXV95ggCcxLTk39bEr+lZfJmp+ghsR07J++ORkRELsBQ==}
    dependencies:
      '@stablelib/binary': 1.0.1
      '@stablelib/hash': 1.0.1
      '@stablelib/wipe': 1.0.1
    dev: false

  /@stablelib/sha512@1.0.1:
    resolution: {integrity: sha512-13gl/iawHV9zvDKciLo1fQ8Bgn2Pvf7OV6amaRVKiq3pjQ3UmEpXxWiAfV8tYjUpeZroBxtyrwtdooQT/i3hzw==}
    dependencies:
      '@stablelib/binary': 1.0.1
      '@stablelib/hash': 1.0.1
      '@stablelib/wipe': 1.0.1
    dev: false

  /@stablelib/wipe@1.0.1:
    resolution: {integrity: sha512-WfqfX/eXGiAd3RJe4VU2snh/ZPwtSjLG4ynQ/vYzvghTh7dHFcI1wl+nrkWG6lGhukOxOsUHfv8dUXr58D0ayg==}
    dev: false

  /@stablelib/x25519@1.0.3:
    resolution: {integrity: sha512-KnTbKmUhPhHavzobclVJQG5kuivH+qDLpe84iRqX3CLrKp881cF160JvXJ+hjn1aMyCwYOKeIZefIH/P5cJoRw==}
    dependencies:
      '@stablelib/keyagreement': 1.0.1
      '@stablelib/random': 1.0.2
      '@stablelib/wipe': 1.0.1
    dev: false

  /@tootallnate/once@2.0.0:
    resolution: {integrity: sha512-XCuKFP5PS55gnMVu3dty8KPatLqUoy/ZYzDzAGCQ8JNFCkLXzmI7vNHCR+XpbZaMWQK/vQubr7PkYq8g470J/A==}
    engines: {node: '>= 10'}
    dev: true

  /@types/chai-subset@1.3.3:
    resolution: {integrity: sha512-frBecisrNGz+F4T6bcc+NLeolfiojh5FxW2klu669+8BARtyQv2C/GkNW6FUodVe4BroGMP/wER/YDGc7rEllw==}
    dependencies:
      '@types/chai': 4.3.4
    dev: true

  /@types/chai@4.3.4:
    resolution: {integrity: sha512-KnRanxnpfpjUTqTCXslZSEdLfXExwgNxYPdiO2WGUj8+HDjFi8R3k5RVKPeSCzLjCcshCAtVO2QBbVuAV4kTnw==}
    dev: true

  /@types/connect@3.4.35:
    resolution: {integrity: sha512-cdeYyv4KWoEgpBISTxWvqYsVy444DOqehiF3fM3ne10AmJ62RSyNkUnxMJXHQWRQQX2eR94m5y1IZyDwBjV9FQ==}
    dependencies:
      '@types/node': 18.11.18
    dev: false

  /@types/cookie@0.4.1:
    resolution: {integrity: sha512-XW/Aa8APYr6jSVVA1y/DEIZX0/GMKLEVekNG727R8cs56ahETkRAy/3DR7+fJyh7oUgGwNQaRfXCun0+KbWY7Q==}
    dev: true

  /@types/debug@4.1.7:
    resolution: {integrity: sha512-9AonUzyTjXXhEOa0DnqpzZi6VHlqKMswga9EXjpXnnqxwLtdvPPtlO8evrI5D9S6asFRCQ6v+wpiUKbw+vKqyg==}
    dependencies:
      '@types/ms': 0.7.31

  /@types/dedent@0.7.0:
    resolution: {integrity: sha512-EGlKlgMhnLt/cM4DbUSafFdrkeJoC9Mvnj0PUCU7tFmTjMjNRT957kXCx0wYm3JuEq4o4ZsS5vG+NlkM2DMd2A==}
    dev: true

  /@types/eslint@8.4.10:
    resolution: {integrity: sha512-Sl/HOqN8NKPmhWo2VBEPm0nvHnu2LL3v9vKo8MEq0EtbJ4eVzGPl41VNPvn5E1i5poMk4/XD8UriLHpJvEP/Nw==}
    dependencies:
      '@types/estree': 1.0.0
      '@types/json-schema': 7.0.11
    dev: true

  /@types/estree@1.0.0:
    resolution: {integrity: sha512-WulqXMDUTYAXCjZnk6JtIHPigp55cVtDgDrO2gHRwhyJto21+1zbVCtOYB2L1F9w4qCQ0rOGWBnBe0FNTiEJIQ==}
    dev: true

  /@types/fs-extra@9.0.13:
    resolution: {integrity: sha512-nEnwB++1u5lVDM2UI4c1+5R+FYaKfaAzS4OococimjVm3nQw3TuzH5UNsocrcTBbhnerblyHj4A49qXbIiZdpA==}
    dependencies:
      '@types/node': 18.11.18
    dev: true

  /@types/is-ci@3.0.0:
    resolution: {integrity: sha512-Q0Op0hdWbYd1iahB+IFNQcWXFq4O0Q5MwQP7uN0souuQ4rPg1vEYcnIOfr1gY+M+6rc8FGoRaBO1mOOvL29sEQ==}
    dependencies:
      ci-info: 3.5.0
    dev: true

  /@types/istanbul-lib-coverage@2.0.4:
    resolution: {integrity: sha512-z/QT1XN4K4KYuslS23k62yDIDLwLFkzxOuMplDtObz0+y7VqJCaO2o+SPwHCvLFZh7xazvvoor2tA/hPz9ee7g==}
    dev: true

  /@types/js-levenshtein@1.1.1:
    resolution: {integrity: sha512-qC4bCqYGy1y/NP7dDVr7KJarn+PbX1nSpwA7JXdu0HxT3QYjO8MJ+cntENtHFVy2dRAyBV23OZ6MxsW1AM1L8g==}
    dev: true

  /@types/json-schema@7.0.11:
    resolution: {integrity: sha512-wOuvG1SN4Us4rez+tylwwwCV1psiNVOkJeM3AUWUNWg/jDQY2+HE/444y5gc+jBmRqASOm2Oeh5c1axHobwRKQ==}
    dev: true

  /@types/json5@0.0.29:
    resolution: {integrity: sha512-dRLjCWHYg4oaA77cxO64oO+7JwCwnIzkZPdrrC71jQmQtlhM556pwKo5bUzqvZndkVbeFLIIi+9TC40JNF5hNQ==}
    dev: true

  /@types/minimist@1.2.2:
    resolution: {integrity: sha512-jhuKLIRrhvCPLqwPcx6INqmKeiA5EWrsCOPhrlFSrbrmU4ZMPjj5Ul/oLCMDO98XRUIwVm78xICz4EPCektzeQ==}
    dev: true

  /@types/ms@0.7.31:
    resolution: {integrity: sha512-iiUgKzV9AuaEkZqkOLDIvlQiL6ltuZd9tGcW3gwpnX8JbuiuhFlEGmmFXEXkN50Cvq7Os88IY2v0dkDqXYWVgA==}

  /@types/node@12.20.55:
    resolution: {integrity: sha512-J8xLz7q2OFulZ2cyGTLE1TbbZcjpno7FaN6zdJNrgAdrJ+DZzh/uFR6YrTb4C+nXakvud8Q4+rbhoIWlYQbUFQ==}

  /@types/node@18.11.18:
    resolution: {integrity: sha512-DHQpWGjyQKSHj3ebjFI/wRKcqQcdR+MoFBygntYOZytCqNfkd2ZC4ARDJ2DQqhjH5p85Nnd3jhUJIXrszFX/JA==}

  /@types/normalize-package-data@2.4.1:
    resolution: {integrity: sha512-Gj7cI7z+98M282Tqmp2K5EIsoouUEzbBJhQQzDE3jSIRk6r9gsz0oUokqIUR4u1R3dMHo0pDHM7sNOHyhulypw==}
    dev: true

  /@types/semver@6.2.3:
    resolution: {integrity: sha512-KQf+QAMWKMrtBMsB8/24w53tEsxllMj6TuA80TT/5igJalLI/zm0L3oXRbIAl4Ohfc85gyHX/jhMwsVkmhLU4A==}
    dev: true

  /@types/semver@7.3.13:
    resolution: {integrity: sha512-21cFJr9z3g5dW8B0CVI9g2O9beqaThGQ6ZFBqHfwhzLDKUxaqTIy3vnfah/UPkfOiF2pLq+tGz+W8RyCskuslw==}
    dev: true

  /@types/set-cookie-parser@2.4.2:
    resolution: {integrity: sha512-fBZgytwhYAUkj/jC/FAV4RQ5EerRup1YQsXQCh8rZfiHkc4UahC192oH0smGwsXol3cL3A5oETuAHeQHmhXM4w==}
    dependencies:
      '@types/node': 18.11.18
    dev: true

  /@types/trusted-types@2.0.2:
    resolution: {integrity: sha512-F5DIZ36YVLE+PN+Zwws4kJogq47hNgX3Nx6WyDJ3kcplxyke3XIzB8uK5n/Lpm1HBsbGzd6nmGehL8cPekP+Tg==}
    dev: false

  /@types/ws@7.4.7:
    resolution: {integrity: sha512-JQbbmxZTZehdc2iszGKs5oC3NFnjeay7mtAWrdt7qNtAVK0g19muApzAy4bm9byz79xa2ZnO/BOBC2R8RC5Lww==}
    dependencies:
      '@types/node': 18.11.18
    dev: false

  /@typescript-eslint/eslint-plugin@5.49.0(@typescript-eslint/parser@5.49.0)(eslint@8.17.0)(typescript@4.9.4):
    resolution: {integrity: sha512-IhxabIpcf++TBaBa1h7jtOWyon80SXPRLDq0dVz5SLFC/eW6tofkw/O7Ar3lkx5z5U6wzbKDrl2larprp5kk5Q==}
    engines: {node: ^12.22.0 || ^14.17.0 || >=16.0.0}
    peerDependencies:
      '@typescript-eslint/parser': ^5.0.0
      eslint: ^6.0.0 || ^7.0.0 || ^8.0.0
      typescript: '*'
    peerDependenciesMeta:
      typescript:
        optional: true
    dependencies:
      '@typescript-eslint/parser': 5.49.0(eslint@8.17.0)(typescript@4.9.4)
      '@typescript-eslint/scope-manager': 5.49.0
      '@typescript-eslint/type-utils': 5.49.0(eslint@8.17.0)(typescript@4.9.4)
      '@typescript-eslint/utils': 5.49.0(eslint@8.17.0)(typescript@4.9.4)
      debug: 4.3.4
      eslint: 8.17.0
      ignore: 5.2.0
      natural-compare-lite: 1.4.0
      regexpp: 3.2.0
      semver: 7.3.8
      tsutils: 3.21.0(typescript@4.9.4)
      typescript: 4.9.4
    transitivePeerDependencies:
      - supports-color
    dev: true

  /@typescript-eslint/parser@5.49.0(eslint@8.17.0)(typescript@4.9.4):
    resolution: {integrity: sha512-veDlZN9mUhGqU31Qiv2qEp+XrJj5fgZpJ8PW30sHU+j/8/e5ruAhLaVDAeznS7A7i4ucb/s8IozpDtt9NqCkZg==}
    engines: {node: ^12.22.0 || ^14.17.0 || >=16.0.0}
    peerDependencies:
      eslint: ^6.0.0 || ^7.0.0 || ^8.0.0
      typescript: '*'
    peerDependenciesMeta:
      typescript:
        optional: true
    dependencies:
      '@typescript-eslint/scope-manager': 5.49.0
      '@typescript-eslint/types': 5.49.0
      '@typescript-eslint/typescript-estree': 5.49.0(typescript@4.9.4)
      debug: 4.3.4
      eslint: 8.17.0
      typescript: 4.9.4
    transitivePeerDependencies:
      - supports-color
    dev: true

  /@typescript-eslint/scope-manager@5.49.0:
    resolution: {integrity: sha512-clpROBOiMIzpbWNxCe1xDK14uPZh35u4QaZO1GddilEzoCLAEz4szb51rBpdgurs5k2YzPtJeTEN3qVbG+LRUQ==}
    engines: {node: ^12.22.0 || ^14.17.0 || >=16.0.0}
    dependencies:
      '@typescript-eslint/types': 5.49.0
      '@typescript-eslint/visitor-keys': 5.49.0
    dev: true

  /@typescript-eslint/type-utils@5.49.0(eslint@8.17.0)(typescript@4.9.4):
    resolution: {integrity: sha512-eUgLTYq0tR0FGU5g1YHm4rt5H/+V2IPVkP0cBmbhRyEmyGe4XvJ2YJ6sYTmONfjmdMqyMLad7SB8GvblbeESZA==}
    engines: {node: ^12.22.0 || ^14.17.0 || >=16.0.0}
    peerDependencies:
      eslint: '*'
      typescript: '*'
    peerDependenciesMeta:
      typescript:
        optional: true
    dependencies:
      '@typescript-eslint/typescript-estree': 5.49.0(typescript@4.9.4)
      '@typescript-eslint/utils': 5.49.0(eslint@8.17.0)(typescript@4.9.4)
      debug: 4.3.4
      eslint: 8.17.0
      tsutils: 3.21.0(typescript@4.9.4)
      typescript: 4.9.4
    transitivePeerDependencies:
      - supports-color
    dev: true

  /@typescript-eslint/types@5.49.0:
    resolution: {integrity: sha512-7If46kusG+sSnEpu0yOz2xFv5nRz158nzEXnJFCGVEHWnuzolXKwrH5Bsf9zsNlOQkyZuk0BZKKoJQI+1JPBBg==}
    engines: {node: ^12.22.0 || ^14.17.0 || >=16.0.0}
    dev: true

  /@typescript-eslint/typescript-estree@5.49.0(typescript@4.9.4):
    resolution: {integrity: sha512-PBdx+V7deZT/3GjNYPVQv1Nc0U46dAHbIuOG8AZ3on3vuEKiPDwFE/lG1snN2eUB9IhF7EyF7K1hmTcLztNIsA==}
    engines: {node: ^12.22.0 || ^14.17.0 || >=16.0.0}
    peerDependencies:
      typescript: '*'
    peerDependenciesMeta:
      typescript:
        optional: true
    dependencies:
      '@typescript-eslint/types': 5.49.0
      '@typescript-eslint/visitor-keys': 5.49.0
      debug: 4.3.4
      globby: 11.1.0
      is-glob: 4.0.3
      semver: 7.3.8
      tsutils: 3.21.0(typescript@4.9.4)
      typescript: 4.9.4
    transitivePeerDependencies:
      - supports-color
    dev: true

  /@typescript-eslint/utils@5.49.0(eslint@8.17.0)(typescript@4.9.4):
    resolution: {integrity: sha512-cPJue/4Si25FViIb74sHCLtM4nTSBXtLx1d3/QT6mirQ/c65bV8arBEebBJJizfq8W2YyMoPI/WWPFWitmNqnQ==}
    engines: {node: ^12.22.0 || ^14.17.0 || >=16.0.0}
    peerDependencies:
      eslint: ^6.0.0 || ^7.0.0 || ^8.0.0
    dependencies:
      '@types/json-schema': 7.0.11
      '@types/semver': 7.3.13
      '@typescript-eslint/scope-manager': 5.49.0
      '@typescript-eslint/types': 5.49.0
      '@typescript-eslint/typescript-estree': 5.49.0(typescript@4.9.4)
      eslint: 8.17.0
      eslint-scope: 5.1.1
      eslint-utils: 3.0.0(eslint@8.17.0)
      semver: 7.3.8
    transitivePeerDependencies:
      - supports-color
      - typescript
    dev: true

  /@typescript-eslint/visitor-keys@5.49.0:
    resolution: {integrity: sha512-v9jBMjpNWyn8B6k/Mjt6VbUS4J1GvUlR4x3Y+ibnP1z7y7V4n0WRz+50DY6+Myj0UaXVSuUlHohO+eZ8IJEnkg==}
    engines: {node: ^12.22.0 || ^14.17.0 || >=16.0.0}
    dependencies:
      '@typescript-eslint/types': 5.49.0
      eslint-visitor-keys: 3.3.0
    dev: true

<<<<<<< HEAD
  /@venly/connect@2.0.0:
    resolution: {integrity: sha512-dX1PmITNnrb3qwr3mvUGdx0vdzoOfHlTNPqtnoi0fCm6HuH6A56ORxAB3mz+xM3jBP686cofgc/tXGSxrnXeOA==}
    dependencies:
      '@types/node': 12.20.55
      core-js: 3.30.1
      es6-promise: 4.2.8
      keycloak-js: 11.0.2
      querystring: 0.2.1
    dev: false

  /@venly/web3-provider@3.0.0:
    resolution: {integrity: sha512-tTRF4TWOjxagof6V+4B0Ej5dWublZxjKPZD+CZUYv8O/Wtfzr7fwWAKGYcYE7CdMvKJczvMLp/5N7MwK8uuYTg==}
    dependencies:
      '@ethersproject/bignumber': 5.7.0
      '@metamask/eth-json-rpc-middleware': 11.0.0
      '@metamask/eth-json-rpc-provider': 1.0.0
      '@venly/connect': 2.0.0
      eth-block-tracker: 7.0.0
      eth-json-rpc-filters: 6.0.0
      json-rpc-engine: 6.1.0
    transitivePeerDependencies:
      - supports-color
    dev: false

=======
>>>>>>> bab7ad8f
  /@vitest/coverage-c8@0.25.8(@vitest/ui@0.25.8)(jsdom@20.0.3):
    resolution: {integrity: sha512-fWgzQoK2KNzTTNnDcLCyibfO9/pbcpPOMtZ9Yvq/Eggpi2X8lewx/OcKZkO5ba5q9dl6+BBn6d5hTcS1709rZw==}
    dependencies:
      c8: 7.12.0
      vitest: 0.25.8(@vitest/ui@0.25.8)(jsdom@20.0.3)
    transitivePeerDependencies:
      - '@edge-runtime/vm'
      - '@vitest/browser'
      - '@vitest/ui'
      - happy-dom
      - jsdom
      - less
      - sass
      - stylus
      - sugarss
      - supports-color
      - terser
    dev: true

  /@vitest/ui@0.25.8:
    resolution: {integrity: sha512-wfuhghldD5QHLYpS46GK8Ru8P3XcMrWvFjRQD21KNzc9Y/qtJsqoC8KmT6xWVkMNw4oHYixpo3a4ZySRJdserw==}
    dependencies:
      sirv: 2.0.2
    dev: true

  /@wagmi/chains@0.2.16(typescript@4.9.4):
    resolution: {integrity: sha512-rkWaI2PxCnbD8G07ZZff5QXftnSkYL0h5f4DkHCG3fGYYr/ZDvmCL4bMae7j7A9sAif1csPPBmbCzHp3R5ogCQ==}
    peerDependencies:
      typescript: '>=4.9.4'
    peerDependenciesMeta:
      typescript:
        optional: true
    dependencies:
      typescript: 4.9.4
    dev: true

  /@walletconnect/core@2.7.2(lokijs@1.5.12):
    resolution: {integrity: sha512-gInSwh3uLpTEkDGArfOFoOVgiXW+zkZJpGqfARVi5fhSxsnL1jYNpqO2k8KAXUPfB4MIzLyaGruiaywncLAczA==}
    dependencies:
      '@walletconnect/heartbeat': 1.2.1
      '@walletconnect/jsonrpc-provider': 1.0.12
      '@walletconnect/jsonrpc-utils': 1.0.7
      '@walletconnect/jsonrpc-ws-connection': 1.0.11
      '@walletconnect/keyvaluestorage': 1.0.2(lokijs@1.5.12)
      '@walletconnect/logger': 2.0.1
      '@walletconnect/relay-api': 1.0.9
      '@walletconnect/relay-auth': 1.0.4
      '@walletconnect/safe-json': 1.0.2
      '@walletconnect/time': 1.0.2
      '@walletconnect/types': 2.7.2(lokijs@1.5.12)
      '@walletconnect/utils': 2.7.2(lokijs@1.5.12)
      events: 3.3.0
      lodash.isequal: 4.5.0
      uint8arrays: 3.1.0
    transitivePeerDependencies:
      - '@react-native-async-storage/async-storage'
      - bufferutil
      - lokijs
      - utf-8-validate
    dev: false

  /@walletconnect/crypto@1.0.3:
    resolution: {integrity: sha512-+2jdORD7XQs76I2Odgr3wwrtyuLUXD/kprNVsjWRhhhdO9Mt6WqVzOPu0/t7OHSmgal8k7SoBQzUc5hu/8zL/g==}
    dependencies:
      '@walletconnect/encoding': 1.0.2
      '@walletconnect/environment': 1.0.1
      '@walletconnect/randombytes': 1.0.3
      aes-js: 3.1.2
      hash.js: 1.1.7
      tslib: 1.14.1
    dev: false

  /@walletconnect/encoding@1.0.2:
    resolution: {integrity: sha512-CrwSBrjqJ7rpGQcTL3kU+Ief+Bcuu9PH6JLOb+wM6NITX1GTxR/MfNwnQfhLKK6xpRAyj2/nM04OOH6wS8Imag==}
    dependencies:
      is-typedarray: 1.0.0
      tslib: 1.14.1
      typedarray-to-buffer: 3.1.5
    dev: false

  /@walletconnect/environment@1.0.1:
    resolution: {integrity: sha512-T426LLZtHj8e8rYnKfzsw1aG6+M0BT1ZxayMdv/p8yM0MU+eJDISqNY3/bccxRr4LrF9csq02Rhqt08Ibl0VRg==}
    dependencies:
      tslib: 1.14.1
    dev: false

  /@walletconnect/ethereum-provider@2.7.2(@web3modal/standalone@2.3.7)(lokijs@1.5.12):
    resolution: {integrity: sha512-bvmutLrKKLlQ1WxKCvvX5p5YVox1D1f3Enp6hzAiZf4taN+n/M5rmwfAcLgLhp4cTAUDhl3zgtZErzDyJnvGvQ==}
    peerDependencies:
      '@web3modal/standalone': '>=2'
    peerDependenciesMeta:
      '@web3modal/standalone':
        optional: true
    dependencies:
      '@walletconnect/jsonrpc-http-connection': 1.0.4
      '@walletconnect/jsonrpc-provider': 1.0.12
      '@walletconnect/jsonrpc-types': 1.0.2
      '@walletconnect/jsonrpc-utils': 1.0.7
      '@walletconnect/sign-client': 2.7.2(lokijs@1.5.12)
      '@walletconnect/types': 2.7.2(lokijs@1.5.12)
      '@walletconnect/universal-provider': 2.7.2(lokijs@1.5.12)
      '@walletconnect/utils': 2.7.2(lokijs@1.5.12)
      '@web3modal/standalone': 2.3.7(react@18.2.0)
      events: 3.3.0
    transitivePeerDependencies:
      - '@react-native-async-storage/async-storage'
      - bufferutil
      - debug
      - encoding
      - lokijs
      - utf-8-validate
    dev: false

  /@walletconnect/events@1.0.1:
    resolution: {integrity: sha512-NPTqaoi0oPBVNuLv7qPaJazmGHs5JGyO8eEAk5VGKmJzDR7AHzD4k6ilox5kxk1iwiOnFopBOOMLs86Oa76HpQ==}
    dependencies:
      keyvaluestorage-interface: 1.0.0
      tslib: 1.14.1
    dev: false

  /@walletconnect/heartbeat@1.2.1:
    resolution: {integrity: sha512-yVzws616xsDLJxuG/28FqtZ5rzrTA4gUjdEMTbWB5Y8V1XHRmqq4efAxCw5ie7WjbXFSUyBHaWlMR+2/CpQC5Q==}
    dependencies:
      '@walletconnect/events': 1.0.1
      '@walletconnect/time': 1.0.2
      tslib: 1.14.1
    dev: false

  /@walletconnect/jsonrpc-http-connection@1.0.4:
    resolution: {integrity: sha512-ji79pspdBhmIbTwve383tMaDu5Le9plW+oj5GE2aqzxIl3ib8JvRBZRn5lGEBGqVCvqB3MBJL7gBlEwpyRtoxQ==}
    dependencies:
      '@walletconnect/jsonrpc-utils': 1.0.7
      '@walletconnect/safe-json': 1.0.2
      cross-fetch: 3.1.5
      tslib: 1.14.1
    transitivePeerDependencies:
      - encoding
    dev: false

  /@walletconnect/jsonrpc-provider@1.0.12:
    resolution: {integrity: sha512-6uI2y5281gloZSzICOjk+CVC7CVu0MhtMt2Yzpj05lPb0pzm/bK2oZ2ibxwLerPrqpNt/5bIFVRmoOgPw1mHAQ==}
    dependencies:
      '@walletconnect/jsonrpc-utils': 1.0.7
      '@walletconnect/safe-json': 1.0.2
      tslib: 1.14.1
    dev: false

  /@walletconnect/jsonrpc-provider@1.0.6:
    resolution: {integrity: sha512-f5vQxr53vUVQ51/9mRLb1OiNciT/546XZ68Byn9OYnDBGeGJXK2kQWDHp8sPWZbN5x0p7B6asdCWMVFJ6danlw==}
    dependencies:
      '@walletconnect/jsonrpc-utils': 1.0.4
      '@walletconnect/safe-json': 1.0.1
      tslib: 1.14.1
    dev: false

  /@walletconnect/jsonrpc-types@1.0.2:
    resolution: {integrity: sha512-CZe8tjJX73OWdHjrBHy7HtAapJ2tT0Q3TYhPBhRxi3643lwPIQWC9En45ldY14TZwgSewkbZ0FtGBZK0G7Bbyg==}
    dependencies:
      keyvaluestorage-interface: 1.0.0
      tslib: 1.14.1
    dev: false

  /@walletconnect/jsonrpc-utils@1.0.4:
    resolution: {integrity: sha512-y0+tDxcTZ9BHBBKBJbjZxLUXb+zQZCylf7y/jTvDPNx76J0hYYc+F9zHzyqBLeorSKepLTk6yI8hw3NXbAQB3g==}
    dependencies:
      '@walletconnect/environment': 1.0.1
      '@walletconnect/jsonrpc-types': 1.0.2
      tslib: 1.14.1
    dev: false

  /@walletconnect/jsonrpc-utils@1.0.7:
    resolution: {integrity: sha512-zJziApzUF/Il4VcwabnaU+0yo1QI4eUkYX99zmCVTHJvZOf2l0zjADf/OpKqWyeNFC3Io56Z/8uJHVtcNVvyFA==}
    dependencies:
      '@walletconnect/environment': 1.0.1
      '@walletconnect/jsonrpc-types': 1.0.2
      tslib: 1.14.1
    dev: false

  /@walletconnect/jsonrpc-ws-connection@1.0.11:
    resolution: {integrity: sha512-TiFJ6saasKXD+PwGkm5ZGSw0837nc6EeFmurSPgIT/NofnOV4Tv7CVJqGQN0rQYoJUSYu21cwHNYaFkzNpUN+w==}
    dependencies:
      '@walletconnect/jsonrpc-utils': 1.0.7
      '@walletconnect/safe-json': 1.0.2
      events: 3.3.0
      tslib: 1.14.1
      ws: 7.5.9
    transitivePeerDependencies:
      - bufferutil
      - utf-8-validate
    dev: false

  /@walletconnect/keyvaluestorage@1.0.2(lokijs@1.5.12):
    resolution: {integrity: sha512-U/nNG+VLWoPFdwwKx0oliT4ziKQCEoQ27L5Hhw8YOFGA2Po9A9pULUYNWhDgHkrb0gYDNt//X7wABcEWWBd3FQ==}
    peerDependencies:
      '@react-native-async-storage/async-storage': 1.x
      lokijs: 1.x
    peerDependenciesMeta:
      '@react-native-async-storage/async-storage':
        optional: true
      lokijs:
        optional: true
    dependencies:
      lokijs: 1.5.12
      safe-json-utils: 1.1.1
      tslib: 1.14.1
    dev: false

  /@walletconnect/legacy-client@2.0.0:
    resolution: {integrity: sha512-v5L7rYk9loVnfvUf0mF+76bUPFaU5/Vh7mzL6/950CD/yoGdzYZ3Kj+L7mkC6HPMEGeQsBP1+sqBuiVGZ/aODA==}
    dependencies:
      '@walletconnect/crypto': 1.0.3
      '@walletconnect/encoding': 1.0.2
      '@walletconnect/jsonrpc-utils': 1.0.4
      '@walletconnect/legacy-types': 2.0.0
      '@walletconnect/legacy-utils': 2.0.0
      '@walletconnect/safe-json': 1.0.1
      '@walletconnect/window-getters': 1.0.1
      '@walletconnect/window-metadata': 1.0.1
      detect-browser: 5.3.0
      query-string: 6.13.5
    dev: false

  /@walletconnect/legacy-modal@2.0.0:
    resolution: {integrity: sha512-jckNd8lMhm4X7dX9TDdxM3bXKJnaqkRs6K2Mo5j6GmbIF9Eyx40jZ5+q457RVxvM6ciZEDT5s1wBHWdWoOo+9Q==}
    dependencies:
      '@walletconnect/legacy-types': 2.0.0
      '@walletconnect/legacy-utils': 2.0.0
      copy-to-clipboard: 3.3.3
      preact: 10.12.0
      qrcode: 1.5.1
    dev: false

  /@walletconnect/legacy-provider@2.0.0:
    resolution: {integrity: sha512-A8xPebMI1A+50HbWwTpFCbwP7G+1NGKdTKyg8BUUg3h3Y9JucpC1W6w/x0v1Xw7qFEqQnz74LoIN/A3ytH9xrQ==}
    dependencies:
      '@walletconnect/jsonrpc-http-connection': 1.0.4
      '@walletconnect/jsonrpc-provider': 1.0.6
      '@walletconnect/legacy-client': 2.0.0
      '@walletconnect/legacy-modal': 2.0.0
      '@walletconnect/legacy-types': 2.0.0
      '@walletconnect/legacy-utils': 2.0.0
    transitivePeerDependencies:
      - encoding
    dev: false

  /@walletconnect/legacy-types@2.0.0:
    resolution: {integrity: sha512-sOVrA7HUdbI1OwKyPOQU0/DdvTSVFlsXWpAk2K2WvP2erTkBWPMTJq6cv2BmKdoJ3p6gLApT7sd+jHi3OF71uw==}
    dependencies:
      '@walletconnect/jsonrpc-types': 1.0.2
    dev: false

  /@walletconnect/legacy-utils@2.0.0:
    resolution: {integrity: sha512-CPWxSVVXw0kgNCxvU126g4GiV3mzXmC8IPJ15twE46aJ1FX+RHEIfAzFMFz2F2+fEhBxL63A7dwNQKDXorRPcQ==}
    dependencies:
      '@walletconnect/encoding': 1.0.2
      '@walletconnect/jsonrpc-utils': 1.0.4
      '@walletconnect/legacy-types': 2.0.0
      '@walletconnect/safe-json': 1.0.1
      '@walletconnect/window-getters': 1.0.1
      '@walletconnect/window-metadata': 1.0.1
      detect-browser: 5.3.0
      query-string: 6.13.5
    dev: false

  /@walletconnect/logger@2.0.1:
    resolution: {integrity: sha512-SsTKdsgWm+oDTBeNE/zHxxr5eJfZmE9/5yp/Ku+zJtcTAjELb3DXueWkDXmE9h8uHIbJzIb5wj5lPdzyrjT6hQ==}
    dependencies:
      pino: 7.11.0
      tslib: 1.14.1
    dev: false

  /@walletconnect/randombytes@1.0.3:
    resolution: {integrity: sha512-35lpzxcHFbTN3ABefC9W+uBpNZl1GC4Wpx0ed30gibfO/y9oLdy1NznbV96HARQKSBV9J9M/rrtIvf6a23jfYw==}
    dependencies:
      '@walletconnect/encoding': 1.0.2
      '@walletconnect/environment': 1.0.1
      randombytes: 2.1.0
      tslib: 1.14.1
    dev: false

  /@walletconnect/relay-api@1.0.9:
    resolution: {integrity: sha512-Q3+rylJOqRkO1D9Su0DPE3mmznbAalYapJ9qmzDgK28mYF9alcP3UwG/og5V7l7CFOqzCLi7B8BvcBUrpDj0Rg==}
    dependencies:
      '@walletconnect/jsonrpc-types': 1.0.2
      tslib: 1.14.1
    dev: false

  /@walletconnect/relay-auth@1.0.4:
    resolution: {integrity: sha512-kKJcS6+WxYq5kshpPaxGHdwf5y98ZwbfuS4EE/NkQzqrDFm5Cj+dP8LofzWvjrrLkZq7Afy7WrQMXdLy8Sx7HQ==}
    dependencies:
      '@stablelib/ed25519': 1.0.3
      '@stablelib/random': 1.0.2
      '@walletconnect/safe-json': 1.0.2
      '@walletconnect/time': 1.0.2
      tslib: 1.14.1
      uint8arrays: 3.1.0
    dev: false

  /@walletconnect/safe-json@1.0.1:
    resolution: {integrity: sha512-Fm7e31oSYY15NQr8SsLJheKAy5L744udZf2lJKcz6wFmPJEzf7hOF0866o/rrldRzJnjZ4H2GJ45pFudsnLW5A==}
    dependencies:
      tslib: 1.14.1
    dev: false

  /@walletconnect/safe-json@1.0.2:
    resolution: {integrity: sha512-Ogb7I27kZ3LPC3ibn8ldyUr5544t3/STow9+lzz7Sfo808YD7SBWk7SAsdBFlYgP2zDRy2hS3sKRcuSRM0OTmA==}
    dependencies:
      tslib: 1.14.1
    dev: false

  /@walletconnect/sign-client@2.7.2(lokijs@1.5.12):
    resolution: {integrity: sha512-JOYPmrgR4YG4M2comNcXaa8cLIws0ZJj/SCpF0XJzRZP2+OXWouK19UaI32ROQrcwNodBNeYFRfT5hSM5xjfKg==}
    dependencies:
      '@walletconnect/core': 2.7.2(lokijs@1.5.12)
      '@walletconnect/events': 1.0.1
      '@walletconnect/heartbeat': 1.2.1
      '@walletconnect/jsonrpc-utils': 1.0.7
      '@walletconnect/logger': 2.0.1
      '@walletconnect/time': 1.0.2
      '@walletconnect/types': 2.7.2(lokijs@1.5.12)
      '@walletconnect/utils': 2.7.2(lokijs@1.5.12)
      events: 3.3.0
    transitivePeerDependencies:
      - '@react-native-async-storage/async-storage'
      - bufferutil
      - lokijs
      - utf-8-validate
    dev: false

  /@walletconnect/time@1.0.2:
    resolution: {integrity: sha512-uzdd9woDcJ1AaBZRhqy5rNC9laqWGErfc4dxA9a87mPdKOgWMD85mcFo9dIYIts/Jwocfwn07EC6EzclKubk/g==}
    dependencies:
      tslib: 1.14.1
    dev: false

  /@walletconnect/types@2.7.2(lokijs@1.5.12):
    resolution: {integrity: sha512-1O2UefakZpT0ErRfEAXY7Ls3qdUrKDky/DsK088xR6klyfkQOx+aSVH0fJYLhmnqPTuvp3lrqNbsDc0s6/6nvg==}
    dependencies:
      '@walletconnect/events': 1.0.1
      '@walletconnect/heartbeat': 1.2.1
      '@walletconnect/jsonrpc-types': 1.0.2
      '@walletconnect/keyvaluestorage': 1.0.2(lokijs@1.5.12)
      '@walletconnect/logger': 2.0.1
      events: 3.3.0
    transitivePeerDependencies:
      - '@react-native-async-storage/async-storage'
      - lokijs
    dev: false

  /@walletconnect/universal-provider@2.7.2(lokijs@1.5.12):
    resolution: {integrity: sha512-5glu7vCmq3SFUYgniICf7CUZMwrd6FNS/qnCjrnfgW8T55Opms9YkhRpWTJFHpBdNRWF7n6z/Kss2J8olKTxKw==}
    dependencies:
      '@walletconnect/jsonrpc-http-connection': 1.0.4
      '@walletconnect/jsonrpc-provider': 1.0.12
      '@walletconnect/jsonrpc-types': 1.0.2
      '@walletconnect/jsonrpc-utils': 1.0.7
      '@walletconnect/logger': 2.0.1
      '@walletconnect/sign-client': 2.7.2(lokijs@1.5.12)
      '@walletconnect/types': 2.7.2(lokijs@1.5.12)
      '@walletconnect/utils': 2.7.2(lokijs@1.5.12)
      eip1193-provider: 1.0.1
      events: 3.3.0
    transitivePeerDependencies:
      - '@react-native-async-storage/async-storage'
      - bufferutil
      - debug
      - encoding
      - lokijs
      - utf-8-validate
    dev: false

  /@walletconnect/utils@2.7.2(lokijs@1.5.12):
    resolution: {integrity: sha512-b2lU/JoWqwCOLMudPSRTt3pliBnv6qQHCBWiMBYi1vL14AW3usO5QmK1wF90AVwpdPJ7wFZ6MgHymeWWfhYnGQ==}
    dependencies:
      '@stablelib/chacha20poly1305': 1.0.1
      '@stablelib/hkdf': 1.0.1
      '@stablelib/random': 1.0.2
      '@stablelib/sha256': 1.0.1
      '@stablelib/x25519': 1.0.3
      '@walletconnect/jsonrpc-utils': 1.0.7
      '@walletconnect/relay-api': 1.0.9
      '@walletconnect/safe-json': 1.0.2
      '@walletconnect/time': 1.0.2
      '@walletconnect/types': 2.7.2(lokijs@1.5.12)
      '@walletconnect/window-getters': 1.0.1
      '@walletconnect/window-metadata': 1.0.1
      detect-browser: 5.3.0
      query-string: 7.1.3
      uint8arrays: 3.1.0
    transitivePeerDependencies:
      - '@react-native-async-storage/async-storage'
      - lokijs
    dev: false

  /@walletconnect/window-getters@1.0.1:
    resolution: {integrity: sha512-vHp+HqzGxORPAN8gY03qnbTMnhqIwjeRJNOMOAzePRg4xVEEE2WvYsI9G2NMjOknA8hnuYbU3/hwLcKbjhc8+Q==}
    dependencies:
      tslib: 1.14.1
    dev: false

  /@walletconnect/window-metadata@1.0.1:
    resolution: {integrity: sha512-9koTqyGrM2cqFRW517BPY/iEtUDx2r1+Pwwu5m7sJ7ka79wi3EyqhqcICk/yDmv6jAS1rjKgTKXlEhanYjijcA==}
    dependencies:
      '@walletconnect/window-getters': 1.0.1
      tslib: 1.14.1
    dev: false

  /@web3modal/core@2.3.7(react@18.2.0):
    resolution: {integrity: sha512-ggl9+tkAzz43npj97iTj6p4oQYaklxADQyCKAX7AnMfglZg5bRseMDGnfmpvnjlDn8TI+DGGO6da3ITmYRIDYQ==}
    dependencies:
      buffer: 6.0.3
      valtio: 1.10.4(react@18.2.0)
    transitivePeerDependencies:
      - react
    dev: false

  /@web3modal/standalone@2.3.7(react@18.2.0):
    resolution: {integrity: sha512-zgavWcimRVXnLdup2WQ0fFEnBnH+Wwn+k1/XzhwVpdJ//mrExWNYQaXt139RijxGUcux68ExRCyMqm1jkXTq3g==}
    dependencies:
      '@web3modal/core': 2.3.7(react@18.2.0)
      '@web3modal/ui': 2.3.7(react@18.2.0)
    transitivePeerDependencies:
      - react
    dev: false

  /@web3modal/ui@2.3.7(react@18.2.0):
    resolution: {integrity: sha512-mNDXY4ElcvXXixKHZTLcEjKC9zs3O8BD1EtaC8cKIy+RKFyHMpLB1DOQmz77tn91jNjOkrvEryqUwCbsJ7hjfA==}
    dependencies:
      '@web3modal/core': 2.3.7(react@18.2.0)
      lit: 2.7.3
      motion: 10.15.5
      qrcode: 1.5.3
    transitivePeerDependencies:
      - react
    dev: false

  /@xmldom/xmldom@0.8.6:
    resolution: {integrity: sha512-uRjjusqpoqfmRkTaNuLJ2VohVr67Q5YwDATW3VU7PfzTj6IRaihGrYI7zckGZjxQPBIp63nfvJbM+Yu5ICh0Bg==}
    engines: {node: '>=10.0.0'}
    dev: true

  /@zxing/text-encoding@0.9.0:
    resolution: {integrity: sha512-U/4aVJ2mxI0aDNI8Uq0wEhMgY+u4CNtEb0om3+y3+niDAsoTCOB33UF0sxpzqzdqXLqmvc+vZyAt4O8pPdfkwA==}
    requiresBuild: true
    dev: true
    optional: true

  /JSONStream@1.3.5:
    resolution: {integrity: sha512-E+iruNOY8VV9s4JEbe1aNEm6MiszPRr/UfcHMz0TQh1BXSxHK+ASV1R6W4HpjBhSeS+54PIsAMCBmwD06LLsqQ==}
    hasBin: true
    dependencies:
      jsonparse: 1.3.1
      through: 2.3.8
    dev: false

  /abab@2.0.6:
    resolution: {integrity: sha512-j2afSsaIENvHZN2B8GOpF566vZ5WVk5opAiMTvWgaQT8DkbOqsTfvNAvHoRGU2zzP8cPoqys+xHTRDWW8L+/BA==}
    dev: true

  /abitype@0.8.1(typescript@4.9.4):
    resolution: {integrity: sha512-n8Di6AWb3i7HnEkBvecU6pG0a5nj5YwMvdAIwPLsQK95ulRy/XS113s/RXvSfTX1iOQJYFrEO3/q4SMWu7OwTA==}
    peerDependencies:
      typescript: '>=4.9.4'
      zod: ^3 >=3.19.1
    peerDependenciesMeta:
      zod:
        optional: true
    dependencies:
      typescript: 4.9.4
    dev: false

  /abitype@0.8.2(typescript@4.9.4):
    resolution: {integrity: sha512-B1ViNMGpfx/qjVQi0RTc2HEFHuR9uoCoTEkwELT5Y7pBPtBbctYijz9BK6+Kd0hQ3S70FhYTO2dWWk0QNUEXMA==}
    peerDependencies:
      typescript: '>=4.9.4'
      zod: ^3 >=3.19.1
    peerDependenciesMeta:
      zod:
        optional: true
    dependencies:
      typescript: 4.9.4
    dev: true

  /acorn-globals@7.0.1:
    resolution: {integrity: sha512-umOSDSDrfHbTNPuNpC2NSnnA3LUrqpevPb4T9jRx4MagXNS0rs+gwiTcAvqCRmsD6utzsrzNt+ebm00SNWiC3Q==}
    dependencies:
      acorn: 8.8.1
      acorn-walk: 8.2.0
    dev: true

  /acorn-jsx@5.3.2(acorn@8.8.1):
    resolution: {integrity: sha512-rq9s+JNhf0IChjtDXxllJ7g41oZk5SlXtp0LHwyA5cejwn7vKmKp4pPri6YEePv2PU65sAsegbXtIinmDFDXgQ==}
    peerDependencies:
      acorn: ^6.0.0 || ^7.0.0 || ^8.0.0
    dependencies:
      acorn: 8.8.1
    dev: true

  /acorn-walk@8.2.0:
    resolution: {integrity: sha512-k+iyHEuPgSw6SbuDpGQM+06HQUa04DZ3o+F6CSzXMvvI5KMvnaEqXe+YVe555R9nn6GPt404fos4wcgpw12SDA==}
    engines: {node: '>=0.4.0'}
    dev: true

  /acorn@8.8.1:
    resolution: {integrity: sha512-7zFpHzhnqYKrkYdUjF1HI1bzd0VygEGX8lFk4k5zVMqHEoES+P+7TKI+EvLO9WVMJ8eekdO0aDEK044xTXwPPA==}
    engines: {node: '>=0.4.0'}
    hasBin: true
    dev: true

  /aes-js@3.0.0:
    resolution: {integrity: sha512-H7wUZRn8WpTq9jocdxQ2c8x2sKo9ZVmzfRE13GiNJXfp7NcKYEdvl3vspKjXox6RIG2VtaRe4JFvxG4rqp2Zuw==}
    dev: false

  /aes-js@3.1.2:
    resolution: {integrity: sha512-e5pEa2kBnBOgR4Y/p20pskXI74UEz7de8ZGVo58asOtvSVG5YAbJeELPZxOmt+Bnz3rX753YKhfIn4X4l1PPRQ==}
    dev: false

  /agent-base@6.0.2:
    resolution: {integrity: sha512-RZNwNclF7+MS/8bDg70amg32dyeZGZxiDuQmZxKLAlQjr3jGyLx+4Kkk58UO7D2QdgFIQCovuSuZESne6RG6XQ==}
    engines: {node: '>= 6.0.0'}
    dependencies:
      debug: 4.3.4
    transitivePeerDependencies:
      - supports-color
    dev: true

  /agentkeepalive@4.3.0:
    resolution: {integrity: sha512-7Epl1Blf4Sy37j4v9f9FjICCh4+KAQOyXgHEwlyBiAQLbhKdq/i2QQU3amQalS/wPhdPzDXPL5DMR5bkn+YeWg==}
    engines: {node: '>= 8.0.0'}
    dependencies:
      debug: 4.3.4
      depd: 2.0.0
      humanize-ms: 1.2.1
    transitivePeerDependencies:
      - supports-color
    dev: false

  /aggregate-error@3.1.0:
    resolution: {integrity: sha512-4I7Td01quW/RpocfNayFdFVk1qSuoh0E7JrbRJ16nH01HhKFQ88INq9Sd+nd72zqRySlr9BmDA8xlEJ6vJMrYA==}
    engines: {node: '>=8'}
    dependencies:
      clean-stack: 2.2.0
      indent-string: 4.0.0
    dev: true

  /ajv@6.12.6:
    resolution: {integrity: sha512-j3fVLgvTo527anyYyJOGTYJbG+vnnQYvE0m5mmkc1TK+nxAppkCLMIL0aZ4dblVCNoGShhm+kzE4ZUykBoMg4g==}
    dependencies:
      fast-deep-equal: 3.1.3
      fast-json-stable-stringify: 2.1.0
      json-schema-traverse: 0.4.1
      uri-js: 4.4.1
    dev: true

  /ansi-colors@4.1.3:
    resolution: {integrity: sha512-/6w/C21Pm1A7aZitlI5Ni/2J6FFQN8i1Cvz3kHABAAbw93v/NlvKdVOqz7CCWz/3iv/JplRSEEZ83XION15ovw==}
    engines: {node: '>=6'}
    dev: true

  /ansi-escapes@4.3.2:
    resolution: {integrity: sha512-gKXj5ALrKWQLsYG9jlTRmR/xKluxHV+Z9QEwNIgCfM1/uwPMCuzVVnh5mwTd+OuBZcwSIMbqssNWRm1lE51QaQ==}
    engines: {node: '>=8'}
    dependencies:
      type-fest: 0.21.3
    dev: true

  /ansi-regex@5.0.1:
    resolution: {integrity: sha512-quJQXlTSUGL2LH9SUXo8VwsY4soanhgo6LNSm84E1LBcE8s3O0wpdiRzyR9z/ZZJMlMWv37qOOb9pdJlMUEKFQ==}
    engines: {node: '>=8'}

  /ansi-regex@6.0.1:
    resolution: {integrity: sha512-n5M855fKb2SsfMIiFFoVrABHJC8QtHwVx+mHWP3QcEqBHYienj5dHSgjbxtC0WEZXYt4wcD6zrQElDPhFuZgfA==}
    engines: {node: '>=12'}
    dev: true

  /ansi-styles@3.2.1:
    resolution: {integrity: sha512-VT0ZI6kZRdTh8YyJw3SMbYm/u+NqfsAxEpWO0Pf9sq8/e94WxxOpPKx9FR1FlyCtOVDNOQ+8ntlqFxiRc+r5qA==}
    engines: {node: '>=4'}
    dependencies:
      color-convert: 1.9.3
    dev: true

  /ansi-styles@4.3.0:
    resolution: {integrity: sha512-zbB9rCJAT1rbjiVDb2hqKFHNYLxgtk8NURxZ3IZwD3F6NtxbXZQCnnSi1Lkx+IDohdPlFp222wVALIheZJQSEg==}
    engines: {node: '>=8'}
    dependencies:
      color-convert: 2.0.1

  /ansi-styles@6.2.1:
    resolution: {integrity: sha512-bN798gFfQX+viw3R7yrGWRqnrN2oRkEkUjjl4JNn4E8GxxbjtG3FbrEIIY3l8/hrwUwIeCZvi4QuOTP4MErVug==}
    engines: {node: '>=12'}
    dev: true

  /any-promise@1.3.0:
    resolution: {integrity: sha512-7UvmKalWRt1wgjL1RrGxoSJW/0QZFIegpeGvZG9kjp8vrRu55XTHbwnqq2GpXm9uLbcuhxm3IqX9OB4MZR1b2A==}
    dev: true

  /anymatch@3.1.2:
    resolution: {integrity: sha512-P43ePfOAIupkguHUycrc4qJ9kz8ZiuOUijaETwX7THt0Y/GNK7v0aa8rY816xWjZ7rJdA5XdMcpVFTKMq+RvWg==}
    engines: {node: '>= 8'}
    dependencies:
      normalize-path: 3.0.0
      picomatch: 2.3.1
    dev: true

  /argparse@1.0.10:
    resolution: {integrity: sha512-o5Roy6tNG4SL/FOkCAN6RzjiakZS25RLYFrcMttJqbdd8BWrnA+fGz57iN5Pb06pvBGvl5gQ0B48dJlslXvoTg==}
    dependencies:
      sprintf-js: 1.0.3
    dev: true

  /argparse@2.0.1:
    resolution: {integrity: sha512-8+9WqebbFzpX9OR+Wa6O29asIogeRMzcGtAINdpMHHyAg10f05aSFVBbcEqGf/PXw1EjAZ+q2/bEBg3DvurK3Q==}
    dev: true

  /array-includes@3.1.5:
    resolution: {integrity: sha512-iSDYZMMyTPkiFasVqfuAQnWAYcvO/SeBSCGKePoEthjp4LEMTe4uLc7b025o4jAZpHhihh8xPo99TNWUWWkGDQ==}
    engines: {node: '>= 0.4'}
    dependencies:
      call-bind: 1.0.2
      define-properties: 1.1.4
      es-abstract: 1.20.4
      get-intrinsic: 1.1.3
      is-string: 1.0.7
    dev: true

  /array-union@2.1.0:
    resolution: {integrity: sha512-HGyxoOTYUyCM6stUe6EJgnd4EoewAI7zMdfqO+kGjnlZmBDz/cR5pf8r/cR4Wq60sL/p0IkcjUEEPwS3GFrIyw==}
    engines: {node: '>=8'}
    dev: true

  /array.prototype.flat@1.3.0:
    resolution: {integrity: sha512-12IUEkHsAhA4DY5s0FPgNXIdc8VRSqD9Zp78a5au9abH/SOBrsp082JOWFNTjkMozh8mqcdiKuaLGhPeYztxSw==}
    engines: {node: '>= 0.4'}
    dependencies:
      call-bind: 1.0.2
      define-properties: 1.1.4
      es-abstract: 1.20.4
      es-shim-unscopables: 1.0.0
    dev: true

  /arrify@1.0.1:
    resolution: {integrity: sha512-3CYzex9M9FGQjCGMGyi6/31c8GJbgb0qGyrx5HWxPd0aCwh4cB2YjMb2Xf9UuoogrMrlO9cTqnB5rI5GHZTcUA==}
    engines: {node: '>=0.10.0'}
    dev: true

  /assertion-error@1.1.0:
    resolution: {integrity: sha512-jgsaNduz+ndvGyFt3uSuWqvy4lCnIJiovtouQN5JZHOKCS2QuhEdbcQHFhVksz2N2U9hXJo8odG7ETyWlEeuDw==}
    dev: true

  /astral-regex@2.0.0:
    resolution: {integrity: sha512-Z7tMw1ytTXt5jqMcOP+OQteU1VuNK9Y02uuJtKQ1Sv69jXQKKg5cibLwGJow8yzZP+eAc18EmLGPal0bp36rvQ==}
    engines: {node: '>=8'}
    dev: true

  /async-mutex@0.2.6:
    resolution: {integrity: sha512-Hs4R+4SPgamu6rSGW8C7cV9gaWUKEHykfzCCvIRuaVv636Ju10ZdeUbvb4TBEW0INuq2DHZqXbK4Nd3yG4RaRw==}
    dependencies:
      tslib: 2.5.0
    dev: false

  /asynckit@0.4.0:
    resolution: {integrity: sha512-Oei9OH4tRh0YqU3GxhX79dM/mwVgvbZJaSNaRk+bshkj0S5cfHcgYakreBjrHwatXKbz+IoIdYLxrKim2MjW0Q==}
    dev: true

  /atomic-sleep@1.0.0:
    resolution: {integrity: sha512-kNOjDqAh7px0XWNI+4QbzoiR/nTkHAWNud2uvnJquD1/x5a7EQZMJT0AczqK0Qn67oY/TTQ1LbUKajZpp3I9tQ==}
    engines: {node: '>=8.0.0'}
    dev: false

  /available-typed-arrays@1.0.5:
    resolution: {integrity: sha512-DMD0KiN46eipeziST1LPP/STfDU0sufISXmjSgvVsoU2tqxctQeASejWcfNtxYKqETM1UxQ8sp2OrSBWpHY6sw==}
    engines: {node: '>= 0.4'}

  /axios@0.21.4:
    resolution: {integrity: sha512-ut5vewkiu8jjGBdqpM44XxjuCjq9LAKeHVmoVfHVzy8eHgxxq8SbAVQNovDA8mVi05kP0Ea/n/UzcSHcTJQfNg==}
    dependencies:
      follow-redirects: 1.15.2
    transitivePeerDependencies:
      - debug
    dev: false

  /balanced-match@1.0.2:
    resolution: {integrity: sha512-3oSeUO0TMV67hN1AmbXsK4yaqU7tjiHlbxRDZOpH0KW9+CeX4bRAaX0Anxt0tx2MrpRpWwQaPwIlISEJhYU5Pw==}
    dev: true

  /base-x@3.0.9:
    resolution: {integrity: sha512-H7JU6iBHTal1gp56aKoaa//YUxEaAOUiydvrV/pILqIHXTtqxSkATOnDA2u+jZ/61sD+L/412+7kzXRtWukhpQ==}
    dependencies:
      safe-buffer: 5.2.1
    dev: false

  /base64-js@1.5.1:
    resolution: {integrity: sha512-AKpaYlHn8t4SVbOHCy+b5+KKgvR4vrsD8vbvrbiQJps7fKDTkjkDry6ji0rUJjC0kzbNePLwzxq8iypo41qeWA==}

  /bech32@1.1.4:
    resolution: {integrity: sha512-s0IrSOzLlbvX7yp4WBfPITzpAU8sqQcpsmwXDiKwrG4r491vwCO/XpejasRNl0piBMe/DvP4Tz0mIS/X1DPJBQ==}
    dev: false

  /better-path-resolve@1.0.0:
    resolution: {integrity: sha512-pbnl5XzGBdrFU/wT4jqmJVPn2B6UHPBOhzMQkY/SPUPB6QtUXtmBHBIwCbXJol93mOpGMnQyP/+BB19q04xj7g==}
    engines: {node: '>=4'}
    dependencies:
      is-windows: 1.0.2
    dev: true

  /bigint-buffer@1.1.5:
    resolution: {integrity: sha512-trfYco6AoZ+rKhKnxA0hgX0HAbVP/s808/EuDSe2JDzUnCp/xAsli35Orvk67UrTEcwuxZqYZDmfA2RXJgxVvA==}
    engines: {node: '>= 10.0.0'}
    requiresBuild: true
    dependencies:
      bindings: 1.5.0
    dev: false

  /binary-extensions@2.2.0:
    resolution: {integrity: sha512-jDctJ/IVQbZoJykoeHbhXpOlNBqGNcwXJKJog42E5HDPUwQTSdjCHdihjj0DlnheQ7blbT6dHOafNAiS8ooQKA==}
    engines: {node: '>=8'}
    dev: true

  /bind-decorator@1.0.11:
    resolution: {integrity: sha512-yzkH0uog6Vv/vQ9+rhSKxecnqGUZHYncg7qS7voz3Q76+TAi1SGiOKk2mlOvusQnFz9Dc4BC/NMkeXu11YgjJg==}
    dev: false

  /bindings@1.5.0:
    resolution: {integrity: sha512-p2q/t/mhvuOj/UeLlV6566GD/guowlr0hHxClI0W9m7MWYkL1F0hLo+0Aexs9HSPCtR1SXQ0TD3MMKrXZajbiQ==}
    dependencies:
      file-uri-to-path: 1.0.0
    dev: false

  /bl@4.1.0:
    resolution: {integrity: sha512-1W07cM9gS6DcLperZfFSj+bWLtaPGSOHWhPiGzXmvVJbRLdG82sH/Kn8EtW1VqWVA54AKf2h5k5BbnIbwF3h6w==}
    dependencies:
      buffer: 5.7.1
      inherits: 2.0.4
      readable-stream: 3.6.0
    dev: true

  /bn.js@4.12.0:
    resolution: {integrity: sha512-c98Bf3tPniI+scsdk237ku1Dc3ujXQTSgyiPUDEOe7tRkhrqridvh8klBv0HCEso1OLOYcHuCv/cS6DNxKH+ZA==}
    dev: false

  /bn.js@5.2.1:
    resolution: {integrity: sha512-eXRvHzWyYPBuB4NBy0cmYQjGitUrtqwbvlzP3G6VFnNRbsZQIxQ10PbKKHt8gZ/HW/D/747aDl+QkDqg3KQLMQ==}
    dev: false

  /borsh@0.7.0:
    resolution: {integrity: sha512-CLCsZGIBCFnPtkNnieW/a8wmreDmfUtjU2m9yHrzPXIlNbqVs0AQrSatSG6vdNYUqdc83tkQi2eHfF98ubzQLA==}
    dependencies:
      bn.js: 5.2.1
      bs58: 4.0.1
      text-encoding-utf-8: 1.0.2
    dev: false

  /brace-expansion@1.1.11:
    resolution: {integrity: sha512-iCuPHDFgrHX7H2vEI/5xpz07zSHB00TpugqhmYtVmMO6518mCuRMoOYFldEBl0g187ufozdaHgWKcYFb61qGiA==}
    dependencies:
      balanced-match: 1.0.2
      concat-map: 0.0.1
    dev: true

  /braces@3.0.2:
    resolution: {integrity: sha512-b8um+L1RzM3WDSzvhm6gIz1yfTbBt6YTlcEKAvsmqCZZFw46z626lVj9j1yEPW33H5H+lBQpZMP1k8l+78Ha0A==}
    engines: {node: '>=8'}
    dependencies:
      fill-range: 7.0.1
    dev: true

  /breakword@1.0.5:
    resolution: {integrity: sha512-ex5W9DoOQ/LUEU3PMdLs9ua/CYZl1678NUkKOdUSi8Aw5F1idieaiRURCBFJCwVcrD1J8Iy3vfWSloaMwO2qFg==}
    dependencies:
      wcwidth: 1.0.1
    dev: true

  /brorand@1.1.0:
    resolution: {integrity: sha512-cKV8tMCEpQs4hK/ik71d6LrPOnpkpGBR0wzxqr68g2m/LB2GxVYQroAjMJZRVM1Y4BCjCKc3vAamxSzOY2RP+w==}
    dev: false

  /bs58@4.0.1:
    resolution: {integrity: sha512-Ok3Wdf5vOIlBrgCvTq96gBkJw+JUEzdBgyaza5HLtPm7yTHkjRy8+JzNyHF7BHa0bNWOQIp3m5YF0nnFcOIKLw==}
    dependencies:
      base-x: 3.0.9
    dev: false

  /buffer@5.7.1:
    resolution: {integrity: sha512-EHcyIPBQ4BSGlvjB16k5KgAJ27CIsHY/2JBmCRReo48y9rQ3MaUzWX3KVlBa4U7MyX02HdVj0K7C3WaB3ju7FQ==}
    dependencies:
      base64-js: 1.5.1
      ieee754: 1.2.1
    dev: true

  /buffer@6.0.3:
    resolution: {integrity: sha512-FTiCpNxtwiZZHEZbcbTIcZjERVICn9yq/pDFkTl95/AxzD1naBctN7YO68riM/gLSDY7sdrMby8hofADYuuqOA==}
    dependencies:
      base64-js: 1.5.1
      ieee754: 1.2.1
    dev: false

  /bufferutil@4.0.7:
    resolution: {integrity: sha512-kukuqc39WOHtdxtw4UScxF/WVnMFVSQVKhtx3AjZJzhd0RGZZldcrfSEbVsWWe6KNH253574cq5F+wpv0G9pJw==}
    engines: {node: '>=6.14.2'}
    requiresBuild: true
    dependencies:
      node-gyp-build: 4.5.0

  /bundle-require@3.1.2(esbuild@0.15.18):
    resolution: {integrity: sha512-Of6l6JBAxiyQ5axFxUM6dYeP/W7X2Sozeo/4EYB9sJhL+dqL7TKjg+shwxp6jlu/6ZSERfsYtIpSJ1/x3XkAEA==}
    engines: {node: ^12.20.0 || ^14.13.1 || >=16.0.0}
    peerDependencies:
      esbuild: '>=0.13'
    dependencies:
      esbuild: 0.15.18
      load-tsconfig: 0.2.3
    dev: true

  /c8@7.12.0:
    resolution: {integrity: sha512-CtgQrHOkyxr5koX1wEUmN/5cfDa2ckbHRA4Gy5LAL0zaCFtVWJS5++n+w4/sr2GWGerBxgTjpKeDclk/Qk6W/A==}
    engines: {node: '>=10.12.0'}
    hasBin: true
    dependencies:
      '@bcoe/v8-coverage': 0.2.3
      '@istanbuljs/schema': 0.1.3
      find-up: 5.0.0
      foreground-child: 2.0.0
      istanbul-lib-coverage: 3.2.0
      istanbul-lib-report: 3.0.0
      istanbul-reports: 3.1.5
      rimraf: 3.0.2
      test-exclude: 6.0.0
      v8-to-istanbul: 9.0.1
      yargs: 16.2.0
      yargs-parser: 20.2.9
    dev: true

  /cac@6.7.14:
    resolution: {integrity: sha512-b6Ilus+c3RrdDk+JhLKUAQfzzgLEPy6wcXqS7f/xe1EETvsDP6GORG7SFuOs6cID5YkqchW/LXZbX5bc8j7ZcQ==}
    engines: {node: '>=8'}
    dev: true

  /call-bind@1.0.2:
    resolution: {integrity: sha512-7O+FbCihrB5WGbFYesctwmTKae6rOiIzmz1icreWJ+0aA7LJfuqhEso2T9ncpcFtzMQtzXf2QGGueWJGTYsqrA==}
    dependencies:
      function-bind: 1.1.1
      get-intrinsic: 1.1.3

  /callsites@3.1.0:
    resolution: {integrity: sha512-P8BjAsXvZS+VIDUI11hHCQEv74YT67YUi5JJFNWIqL235sBmjX4+qx9Muvls5ivyNENctx46xQLQ3aTuE7ssaQ==}
    engines: {node: '>=6'}
    dev: true

  /camelcase-keys@6.2.2:
    resolution: {integrity: sha512-YrwaA0vEKazPBkn0ipTiMpSajYDSe+KjQfrjhcBMxJt/znbvlHd8Pw/Vamaz5EB4Wfhs3SUR3Z9mwRu/P3s3Yg==}
    engines: {node: '>=8'}
    dependencies:
      camelcase: 5.3.1
      map-obj: 4.3.0
      quick-lru: 4.0.1
    dev: true

  /camelcase@5.3.1:
    resolution: {integrity: sha512-L28STB170nwWS63UjtlEOE3dldQApaJXZkOI1uMFfzf3rRuPegHaHesyee+YxQ+W6SvRDQV6UrdOdRiR153wJg==}
    engines: {node: '>=6'}

  /chai@4.3.7:
    resolution: {integrity: sha512-HLnAzZ2iupm25PlN0xFreAlBA5zaBSv3og0DdeGA4Ar6h6rJ3A0rolRUKJhSF2V10GZKDgWF/VmAEsNWjCRB+A==}
    engines: {node: '>=4'}
    dependencies:
      assertion-error: 1.1.0
      check-error: 1.0.2
      deep-eql: 4.1.3
      get-func-name: 2.0.0
      loupe: 2.3.4
      pathval: 1.1.1
      type-detect: 4.0.8
    dev: true

  /chalk@2.4.2:
    resolution: {integrity: sha512-Mti+f9lpJNcwF4tWV8/OrTTtF1gZi+f8FqlyAdouralcFWFQWF2+NgCHShjkCb+IFBLq9buZwE1xckQU4peSuQ==}
    engines: {node: '>=4'}
    dependencies:
      ansi-styles: 3.2.1
      escape-string-regexp: 1.0.5
      supports-color: 5.5.0
    dev: true

  /chalk@4.1.1:
    resolution: {integrity: sha512-diHzdDKxcU+bAsUboHLPEDQiw0qEe0qd7SYUn3HgcFlWgbDcfLGswOHYeGrHKzG9z6UYf01d9VFMfZxPM1xZSg==}
    engines: {node: '>=10'}
    dependencies:
      ansi-styles: 4.3.0
      supports-color: 7.2.0
    dev: true

  /chalk@4.1.2:
    resolution: {integrity: sha512-oKnbhFyRIXpUuez8iBMmyEa4nbj4IOQyuhc/wy9kY7/WVPcwIO9VA668Pu8RkO7+0G76SLROeyw9CpQ061i4mA==}
    engines: {node: '>=10'}
    dependencies:
      ansi-styles: 4.3.0
      supports-color: 7.2.0
    dev: true

  /chardet@0.7.0:
    resolution: {integrity: sha512-mT8iDcrh03qDGRRmoA2hmBJnxpllMR+0/0qlzjqZES6NdiWDcZkCNAk4rPFZ9Q85r27unkiNNg8ZOiwZXBHwcA==}
    dev: true

  /check-error@1.0.2:
    resolution: {integrity: sha512-BrgHpW9NURQgzoNyjfq0Wu6VFO6D7IZEmJNdtgNqpzGG8RuNFHt2jQxWlAs4HMe119chBnv+34syEZtc6IhLtA==}
    dev: true

  /chokidar@3.5.3:
    resolution: {integrity: sha512-Dr3sfKRP6oTcjf2JmUmFJfeVMvXBdegxB0iVQ5eb2V10uFJUCAS8OByZdVAyVb8xXNz3GjjTgj9kLWsZTqE6kw==}
    engines: {node: '>= 8.10.0'}
    dependencies:
      anymatch: 3.1.2
      braces: 3.0.2
      glob-parent: 5.1.2
      is-binary-path: 2.1.0
      is-glob: 4.0.3
      normalize-path: 3.0.0
      readdirp: 3.6.0
    optionalDependencies:
      fsevents: 2.3.2
    dev: true

  /ci-info@3.5.0:
    resolution: {integrity: sha512-yH4RezKOGlOhxkmhbeNuC4eYZKAUsEaGtBuBzDDP1eFUKiccDWzBABxBfOx31IDwDIXMTxWuwAxUGModvkbuVw==}
    dev: true

  /clean-stack@2.2.0:
    resolution: {integrity: sha512-4diC9HaTE+KRAMWhDhrGOECgWZxoevMc5TlkObMqNSsVU62PYzXZ/SMTjzyGAFF1YusgxGcSWTEXBhp0CPwQ1A==}
    engines: {node: '>=6'}
    dev: true

  /cli-cursor@3.1.0:
    resolution: {integrity: sha512-I/zHAwsKf9FqGoXM4WWRACob9+SNukZTd94DWF57E4toouRulbCxcUh6RKUEOQlYTHJnzkPMySvPNaaSLNfLZw==}
    engines: {node: '>=8'}
    dependencies:
      restore-cursor: 3.1.0
    dev: true

  /cli-spinners@2.7.0:
    resolution: {integrity: sha512-qu3pN8Y3qHNgE2AFweciB1IfMnmZ/fsNTEE+NOFjmGB2F/7rLhnhzppvpCnN4FovtP26k8lHyy9ptEbNwWFLzw==}
    engines: {node: '>=6'}
    dev: true

  /cli-truncate@2.1.0:
    resolution: {integrity: sha512-n8fOixwDD6b/ObinzTrp1ZKFzbgvKZvuz/TvejnLn1aQfC6r52XEx85FmuC+3HI+JM7coBRXUvNqEU2PHVrHpg==}
    engines: {node: '>=8'}
    dependencies:
      slice-ansi: 3.0.0
      string-width: 4.2.3
    dev: true

  /cli-truncate@3.1.0:
    resolution: {integrity: sha512-wfOBkjXteqSnI59oPcJkcPl/ZmwvMMOj340qUIY1SKZCv0B9Cf4D4fAucRkIKQmsIuYK3x1rrgU7MeGRruiuiA==}
    engines: {node: ^12.20.0 || ^14.13.1 || >=16.0.0}
    dependencies:
      slice-ansi: 5.0.0
      string-width: 5.1.2
    dev: true

  /cli-width@3.0.0:
    resolution: {integrity: sha512-FxqpkPPwu1HjuN93Omfm4h8uIanXofW0RxVEW3k5RKx+mJJYSthzNhp32Kzxxy3YAEZ/Dc/EWN1vZRY0+kOhbw==}
    engines: {node: '>= 10'}
    dev: true

  /cliui@6.0.0:
    resolution: {integrity: sha512-t6wbgtoCXvAzst7QgXxJYqPt0usEfbgQdftEPbLL/cvv6HPE5VgvqCuAIDR0NgU52ds6rFwqrgakNLrHEjCbrQ==}
    dependencies:
      string-width: 4.2.3
      strip-ansi: 6.0.1
      wrap-ansi: 6.2.0

  /cliui@7.0.4:
    resolution: {integrity: sha512-OcRE68cOsVMXp1Yvonl/fzkQOyjLSu/8bhPDfQt0e0/Eb283TKP20Fs2MqoPsr9SwA595rRCA+QMzYc9nBP+JQ==}
    dependencies:
      string-width: 4.2.3
      strip-ansi: 6.0.1
      wrap-ansi: 7.0.0
    dev: true

  /cliui@8.0.1:
    resolution: {integrity: sha512-BSeNnyus75C4//NQ9gQt1/csTXyo/8Sb+afLAkzAptFuMsod9HFokGNudZpi/oQV73hnVK+sR+5PVRMd+Dr7YQ==}
    engines: {node: '>=12'}
    dependencies:
      string-width: 4.2.3
      strip-ansi: 6.0.1
      wrap-ansi: 7.0.0
    dev: true

  /clone@1.0.4:
    resolution: {integrity: sha512-JQHZ2QMW6l3aH/j6xCqQThY/9OH4D/9ls34cgkUBiEeocRTU04tHfKPBsUK1PqZCUQM7GiA0IIXJSuXHI64Kbg==}
    engines: {node: '>=0.8'}
    dev: true

  /clsx@1.2.1:
    resolution: {integrity: sha512-EcR6r5a8bj6pu3ycsa/E/cKVGuTgZJZdsyUYHOksG/UHIiKfjxzRxYJpyVBwYaQeOvghal9fcc4PidlgzugAQg==}
    engines: {node: '>=6'}
    dev: false

  /color-convert@1.9.3:
    resolution: {integrity: sha512-QfAUtd+vFdAtFQcC8CCyYt1fYWxSqAiK2cSD6zDB8N3cpsEBAvRxp9zOGg6G/SHHJYAT88/az/IuDGALsNVbGg==}
    dependencies:
      color-name: 1.1.3
    dev: true

  /color-convert@2.0.1:
    resolution: {integrity: sha512-RRECPsj7iu/xb5oKYcsFHSppFNnsj/52OVTRKb4zP5onXwVF3zVmmToNcOfGC+CRDpfK/U584fMg38ZHCaElKQ==}
    engines: {node: '>=7.0.0'}
    dependencies:
      color-name: 1.1.4

  /color-name@1.1.3:
    resolution: {integrity: sha512-72fSenhMw2HZMTVHeCA9KCmpEIbzWiQsjN+BHcBbS9vr1mtt+vJjPdksIBNUmKAW8TFUDPJK5SUU3QhE9NEXDw==}
    dev: true

  /color-name@1.1.4:
    resolution: {integrity: sha512-dOy+3AuW3a2wNbZHIuMZpTcgjGuLU/uBL/ubcZF9OXbDo8ff4O8yVp5Bf0efS8uEoYo5q4Fx7dY9OgQGXgAsQA==}

  /colorette@2.0.19:
    resolution: {integrity: sha512-3tlv/dIP7FWvj3BsbHrGLJ6l/oKh1O3TcgBqMn+yyCagOxc23fyzDS6HypQbgxWbkpDnf52p1LuR4eWDQ/K9WQ==}
    dev: true

  /combined-stream@1.0.8:
    resolution: {integrity: sha512-FQN4MRfuJeHf7cBbBMJFXhKSDq+2kAArBlmRBvcvFE5BB1HZKXtSFASDhdlz9zOYwxh8lDdnvmMOe/+5cdoEdg==}
    engines: {node: '>= 0.8'}
    dependencies:
      delayed-stream: 1.0.0
    dev: true

  /commander@2.20.3:
    resolution: {integrity: sha512-GpVkmM8vF2vQUkj2LvZmD35JxeJOLCwJ9cUkugyk2nuhbv3+mJvpLYYt+0+USMxE+oj+ey/lJEnhZw75x/OMcQ==}
    dev: false

  /commander@4.1.1:
    resolution: {integrity: sha512-NOKm8xhkzAjzFx8B2v5OAHT+u5pRQc2UCa2Vq9jYL/31o2wi9mxBA7LIFs3sV5VSC49z6pEhfbMULvShKj26WA==}
    engines: {node: '>= 6'}
    dev: true

  /commander@9.4.1:
    resolution: {integrity: sha512-5EEkTNyHNGFPD2H+c/dXXfQZYa/scCKasxWcXJaWnNJ99pnQN9Vnmqow+p+PlFPE63Q6mThaZws1T+HxfpgtPw==}
    engines: {node: ^12.20.0 || >=14}
    dev: true

  /concat-map@0.0.1:
    resolution: {integrity: sha1-2Klr13/Wjfd5OnMDajug1UBdR3s=}
    dev: true

  /convert-source-map@1.9.0:
    resolution: {integrity: sha512-ASFBup0Mz1uyiIjANan1jzLQami9z1PoYSZCiiYW2FczPbenXc45FZdBZLzOT+r6+iciuEModtmCti+hjaAk0A==}
    dev: true

  /cookie@0.4.2:
    resolution: {integrity: sha512-aSWTXFzaKWkvHO1Ny/s+ePFpvKsPnjc551iI41v3ny/ow6tBG5Vd+FuqGNhh1LxOmVzOlGUriIlOaokOvhaStA==}
    engines: {node: '>= 0.6'}
    dev: true

  /copy-to-clipboard@3.3.3:
    resolution: {integrity: sha512-2KV8NhB5JqC3ky0r9PMCAZKbUHSwtEo4CwCs0KXgruG43gX5PMqDEBbVU4OUzw2MuAWUfsuFmWvEKG5QRfSnJA==}
    dependencies:
      toggle-selection: 1.0.6
    dev: false

  /cross-fetch@3.1.5:
    resolution: {integrity: sha512-lvb1SBsI0Z7GDwmuid+mU3kWVBwTVUbe7S0H52yaaAdQOXq2YktTCZdlAcNKFzE6QtRz0snpw9bNiPeOIkkQvw==}
    dependencies:
      node-fetch: 2.6.7
    transitivePeerDependencies:
      - encoding
    dev: false

  /cross-spawn@5.1.0:
    resolution: {integrity: sha512-pTgQJ5KC0d2hcY8eyL1IzlBPYjTkyH72XRZPnLyKus2mBfNjQs3klqbJU2VILqZryAZUt9JOb3h/mWMy23/f5A==}
    dependencies:
      lru-cache: 4.1.5
      shebang-command: 1.2.0
      which: 1.3.1
    dev: true

  /cross-spawn@7.0.3:
    resolution: {integrity: sha512-iRDPJKUPVEND7dHPO8rkbOnPpyDygcDFtWjpeWNCgy8WP2rXcxXL8TskReQl6OrB2G7+UJrags1q15Fudc7G6w==}
    engines: {node: '>= 8'}
    dependencies:
      path-key: 3.1.1
      shebang-command: 2.0.0
      which: 2.0.2
    dev: true

  /cssom@0.3.8:
    resolution: {integrity: sha512-b0tGHbfegbhPJpxpiBPU2sCkigAqtM9O121le6bbOlgyV+NyGyCmVfJ6QW9eRjz8CpNfWEOYBIMIGRYkLwsIYg==}
    dev: true

  /cssom@0.5.0:
    resolution: {integrity: sha512-iKuQcq+NdHqlAcwUY0o/HL69XQrUaQdMjmStJ8JFmUaiiQErlhrmuigkg/CU4E2J0IyUKUrMAgl36TvN67MqTw==}
    dev: true

  /cssstyle@2.3.0:
    resolution: {integrity: sha512-AZL67abkUzIuvcHqk7c09cezpGNcxUxU4Ioi/05xHk4DQeTkWmGYftIE6ctU6AEt+Gn4n1lDStOtj7FKycP71A==}
    engines: {node: '>=8'}
    dependencies:
      cssom: 0.3.8
    dev: true

  /csv-generate@3.4.3:
    resolution: {integrity: sha512-w/T+rqR0vwvHqWs/1ZyMDWtHHSJaN06klRqJXBEpDJaM/+dZkso0OKh1VcuuYvK3XM53KysVNq8Ko/epCK8wOw==}
    dev: true

  /csv-parse@4.16.3:
    resolution: {integrity: sha512-cO1I/zmz4w2dcKHVvpCr7JVRu8/FymG5OEpmvsZYlccYolPBLoVGKUHgNoc4ZGkFeFlWGEDmMyBM+TTqRdW/wg==}
    dev: true

  /csv-stringify@5.6.5:
    resolution: {integrity: sha512-PjiQ659aQ+fUTQqSrd1XEDnOr52jh30RBurfzkscaE2tPaFsDH5wOAHJiw8XAHphRknCwMUE9KRayc4K/NbO8A==}
    dev: true

  /csv@5.5.3:
    resolution: {integrity: sha512-QTaY0XjjhTQOdguARF0lGKm5/mEq9PD9/VhZZegHDIBq2tQwgNpHc3dneD4mGo2iJs+fTKv5Bp0fZ+BRuY3Z0g==}
    engines: {node: '>= 0.1.90'}
    dependencies:
      csv-generate: 3.4.3
      csv-parse: 4.16.3
      csv-stringify: 5.6.5
      stream-transform: 2.1.3
    dev: true

  /data-urls@3.0.2:
    resolution: {integrity: sha512-Jy/tj3ldjZJo63sVAvg6LHt2mHvl4V6AgRAmNDtLdm7faqtsx+aJG42rsyCo9JCoRVKwPFzKlIPx3DIibwSIaQ==}
    engines: {node: '>=12'}
    dependencies:
      abab: 2.0.6
      whatwg-mimetype: 3.0.0
      whatwg-url: 11.0.0
    dev: true

  /dataloader@1.4.0:
    resolution: {integrity: sha512-68s5jYdlvasItOJnCuI2Q9s4q98g0pCyL3HrcKJu8KNugUl8ahgmZYg38ysLTgQjjXX3H8CJLkAvWrclWfcalw==}
    dev: true

  /debug@2.6.9:
    resolution: {integrity: sha512-bC7ElrdJaJnPbAP+1EotYvqZsb3ecl5wi6Bfi6BJTUcNowp6cvspg0jXznRTKDjm/E7AdgFBVeAPVMNcKGsHMA==}
    peerDependencies:
      supports-color: '*'
    peerDependenciesMeta:
      supports-color:
        optional: true
    dependencies:
      ms: 2.0.0
    dev: true

  /debug@3.2.7:
    resolution: {integrity: sha512-CFjzYYAi4ThfiQvizrFQevTTXHtnCqWfe7x1AhgEscTz6ZbLbfoLRLPugTQyBth6f8ZERVUSyWHFD/7Wu4t1XQ==}
    peerDependencies:
      supports-color: '*'
    peerDependenciesMeta:
      supports-color:
        optional: true
    dependencies:
      ms: 2.1.3
    dev: true

  /debug@4.3.4:
    resolution: {integrity: sha512-PRWFHuSU3eDtQJPvnNY7Jcket1j0t5OuOsFzPPzsekD52Zl8qUfFIPEiswXqIvHWGVHOgX+7G/vCNNhehwxfkQ==}
    engines: {node: '>=6.0'}
    peerDependencies:
      supports-color: '*'
    peerDependenciesMeta:
      supports-color:
        optional: true
    dependencies:
      ms: 2.1.2

  /decamelize-keys@1.1.1:
    resolution: {integrity: sha512-WiPxgEirIV0/eIOMcnFBA3/IJZAZqKnwAwWyvvdi4lsr1WCN22nhdf/3db3DoZcUjTV2SqfzIwNyp6y2xs3nmg==}
    engines: {node: '>=0.10.0'}
    dependencies:
      decamelize: 1.2.0
      map-obj: 1.0.1
    dev: true

  /decamelize@1.2.0:
    resolution: {integrity: sha512-z2S+W9X73hAUUki+N+9Za2lBlun89zigOyGrsax+KUQ6wKW4ZoWpEYBkGhQjwAjjDCkWxhY0VKEhk8wzY7F5cA==}
    engines: {node: '>=0.10.0'}

  /decimal.js@10.4.3:
    resolution: {integrity: sha512-VBBaLc1MgL5XpzgIP7ny5Z6Nx3UrRkIViUkPUdtl9aya5amy3De1gsUUSB1g3+3sExYNjCAsAznmukyxCb1GRA==}
    dev: true

  /decode-uri-component@0.2.2:
    resolution: {integrity: sha512-FqUYQ+8o158GyGTrMFJms9qh3CqTKvAqgqsTnkLI8sKu0028orqBhxNMFkFen0zGyg6epACD32pjVk58ngIErQ==}
    engines: {node: '>=0.10'}
    dev: false

  /dedent@0.7.0:
    resolution: {integrity: sha512-Q6fKUPqnAHAyhiUgFU7BUzLiv0kd8saH9al7tnu5Q/okj6dnupxyTgFIBjVzJATdfIAm9NAsvXNzjaKa+bxVyA==}
    dev: true

  /deep-eql@4.1.3:
    resolution: {integrity: sha512-WaEtAOpRA1MQ0eohqZjpGD8zdI0Ovsm8mmFhaDN8dvDZzyoUMcYDnf5Y6iu7HTXxf8JDS23qWa4a+hKCDyOPzw==}
    engines: {node: '>=6'}
    dependencies:
      type-detect: 4.0.8
    dev: true

  /deep-is@0.1.4:
    resolution: {integrity: sha512-oIPzksmTg4/MriiaYGO+okXDT7ztn/w3Eptv/+gSIdMdKsJo0u4CfYNFJPy+4SKMuCqGw2wxnA+URMg3t8a/bQ==}
    dev: true

  /defaults@1.0.4:
    resolution: {integrity: sha512-eFuaLoy/Rxalv2kr+lqMlUnrDWV+3j4pljOIJgLIhI058IQfWJ7vXhyEIHu+HtC738klGALYxOKDO0bQP3tg8A==}
    dependencies:
      clone: 1.0.4
    dev: true

  /define-lazy-prop@2.0.0:
    resolution: {integrity: sha512-Ds09qNh8yw3khSjiJjiUInaGX9xlqZDY7JVryGxdxV7NPeuqQfplOpQ66yJFZut3jLa5zOwkXw1g9EI2uKh4Og==}
    engines: {node: '>=8'}
    dev: true

  /define-properties@1.1.4:
    resolution: {integrity: sha512-uckOqKcfaVvtBdsVkdPv3XjveQJsNQqmhXgRi8uhvWWuPYZCNlzT8qAyblUgNoXdHdjMTzAqeGjAoli8f+bzPA==}
    engines: {node: '>= 0.4'}
    dependencies:
      has-property-descriptors: 1.0.0
      object-keys: 1.1.1
    dev: true

  /delay@5.0.0:
    resolution: {integrity: sha512-ReEBKkIfe4ya47wlPYf/gu5ib6yUG0/Aez0JQZQz94kiWtRQvZIQbTiehsnwHvLSWJnQdhVeqYue7Id1dKr0qw==}
    engines: {node: '>=10'}
    dev: false

  /delayed-stream@1.0.0:
    resolution: {integrity: sha512-ZySD7Nf91aLB0RxL4KGrKHBXl7Eds1DAmEdcoVawXnLD7SDhpNgtuII2aAkg7a7QS41jxPSZ17p4VdGnMHk3MQ==}
    engines: {node: '>=0.4.0'}
    dev: true

  /depd@2.0.0:
    resolution: {integrity: sha512-g7nH6P6dyDioJogAAGprGpCtVImJhpPk/roCzdb3fIh61/s/nPsfR6onyMwkCAR/OlC3yBC0lESvUoQEAssIrw==}
    engines: {node: '>= 0.8'}
    dev: false

  /detect-browser@5.3.0:
    resolution: {integrity: sha512-53rsFbGdwMwlF7qvCt0ypLM5V5/Mbl0szB7GPN8y9NCcbknYOeVVXdrXEq+90IwAfrrzt6Hd+u2E2ntakICU8w==}
    dev: false

  /detect-indent@6.1.0:
    resolution: {integrity: sha512-reYkTUJAZb9gUuZ2RvVCNhVHdg62RHnJ7WJl8ftMi4diZ6NWlciOzQN88pUhSELEwflJht4oQDv0F0BMlwaYtA==}
    engines: {node: '>=8'}
    dev: true

  /dijkstrajs@1.0.2:
    resolution: {integrity: sha512-QV6PMaHTCNmKSeP6QoXhVTw9snc9VD8MulTT0Bd99Pacp4SS1cjcrYPgBPmibqKVtMJJfqC6XvOXgPMEEPH/fg==}
    dev: false

  /dir-glob@3.0.1:
    resolution: {integrity: sha512-WkrWp9GR4KXfKGYzOLmTuGVi1UWFfws377n9cc55/tb6DuqyF6pcQ5AbiHEshaDpY9v6oaSr2XCDidGmMwdzIA==}
    engines: {node: '>=8'}
    dependencies:
      path-type: 4.0.0
    dev: true

  /doctrine@2.1.0:
    resolution: {integrity: sha512-35mSku4ZXK0vfCuHEDAwt55dg2jNajHZ1odvF+8SSr82EsZY4QmXfuWso8oEd8zRhVObSN18aM0CjSdoBX7zIw==}
    engines: {node: '>=0.10.0'}
    dependencies:
      esutils: 2.0.3
    dev: true

  /doctrine@3.0.0:
    resolution: {integrity: sha512-yS+Q5i3hBf7GBkd4KG8a7eBNNWNGLTaEwwYWUijIYM7zrlYDM0BFXHjjPWlWZ1Rg7UaddZeIDmi9jF3HmqiQ2w==}
    engines: {node: '>=6.0.0'}
    dependencies:
      esutils: 2.0.3
    dev: true

  /domexception@4.0.0:
    resolution: {integrity: sha512-A2is4PLG+eeSfoTMA95/s4pvAoSo2mKtiM5jlHkAVewmiO8ISFTFKZjH7UAM1Atli/OT/7JHOrJRJiMKUZKYBw==}
    engines: {node: '>=12'}
    dependencies:
      webidl-conversions: 7.0.0
    dev: true

  /dotenv@8.6.0:
    resolution: {integrity: sha512-IrPdXQsk2BbzvCBGBOTmmSH5SodmqZNt4ERAZDmW4CT+tL8VtvinqywuANaFu4bOMWki16nqf0e4oC0QIaDr/g==}
    engines: {node: '>=10'}
    dev: true

  /duplexify@4.1.2:
    resolution: {integrity: sha512-fz3OjcNCHmRP12MJoZMPglx8m4rrFP8rovnk4vT8Fs+aonZoCwGg10dSsQsfP/E62eZcPTMSMP6686fu9Qlqtw==}
    dependencies:
      end-of-stream: 1.4.4
      inherits: 2.0.4
      readable-stream: 3.6.0
      stream-shift: 1.0.1
    dev: false

  /eastasianwidth@0.2.0:
    resolution: {integrity: sha512-I88TYZWc9XiYHRQ4/3c5rjjfgkjhLyW2luGIheGERbNQ6OY7yTybanSpDXZa8y7VUP9YmDcYa+eyq4ca7iLqWA==}
    dev: true

  /eip1193-provider@1.0.1:
    resolution: {integrity: sha512-kSuqwQ26d7CzuS/t3yRXo2Su2cVH0QfvyKbr2H7Be7O5YDyIq4hQGCNTo5wRdP07bt+E2R/8nPCzey4ojBHf7g==}
    dependencies:
      '@json-rpc-tools/provider': 1.7.6
    transitivePeerDependencies:
      - bufferutil
      - debug
      - utf-8-validate
    dev: false

  /elliptic@6.5.4:
    resolution: {integrity: sha512-iLhC6ULemrljPZb+QutR5TQGB+pdW6KGD5RSegS+8sorOZT+rdQFbsQFJgvN3eRqNALqJer4oQ16YvJHlU8hzQ==}
    dependencies:
      bn.js: 4.12.0
      brorand: 1.1.0
      hash.js: 1.1.7
      hmac-drbg: 1.0.1
      inherits: 2.0.4
      minimalistic-assert: 1.0.1
      minimalistic-crypto-utils: 1.0.1
    dev: false

  /emoji-regex@8.0.0:
    resolution: {integrity: sha512-MSjYzcWNOA0ewAHpz0MxpYFvwg6yjy1NG3xteoqz644VCo/RPgnr1/GGt+ic3iJTzQ8Eu3TdM14SawnVUmGE6A==}

  /emoji-regex@9.2.2:
    resolution: {integrity: sha512-L18DaJsXSUk2+42pv8mLs5jJT2hqFkFE4j21wOmgbUqsZ2hL72NsUU785g9RXgo3s0ZNgVl42TiHp3ZtOv/Vyg==}
    dev: true

  /encode-utf8@1.0.3:
    resolution: {integrity: sha512-ucAnuBEhUK4boH2HjVYG5Q2mQyPorvv0u/ocS+zhdw0S8AlHYY+GOFhP1Gio5z4icpP2ivFSvhtFjQi8+T9ppw==}
    dev: false

  /end-of-stream@1.4.4:
    resolution: {integrity: sha512-+uw1inIHVPQoaVuHzRyXd21icM+cnt4CzD5rW+NC1wjOUSTOs+Te7FOv7AhN7vS9x/oIyhLP5PR1H+phQAHu5Q==}
    dependencies:
      once: 1.4.0
    dev: false

  /enhanced-resolve@5.12.0:
    resolution: {integrity: sha512-QHTXI/sZQmko1cbDoNAa3mJ5qhWUUNAq3vR0/YiD379fWQrcfuoX1+HW2S0MTt7XmoPLapdaDKUtelUSPic7hQ==}
    engines: {node: '>=10.13.0'}
    dependencies:
      graceful-fs: 4.2.10
      tapable: 2.2.1
    dev: true

  /enquirer@2.3.6:
    resolution: {integrity: sha512-yjNnPr315/FjS4zIsUxYguYUPP2e1NK4d7E7ZOLiyYCcbFBiTMyID+2wvm2w6+pZ/odMA7cRkjhsPbltwBOrLg==}
    engines: {node: '>=8.6'}
    dependencies:
      ansi-colors: 4.1.3
    dev: true

  /entities@4.4.0:
    resolution: {integrity: sha512-oYp7156SP8LkeGD0GF85ad1X9Ai79WtRsZ2gxJqtBuzH+98YUV6jkHEKlZkMbcrjJjIVJNIDP/3WL9wQkoPbWA==}
    engines: {node: '>=0.12'}
    dev: true

  /error-ex@1.3.2:
    resolution: {integrity: sha512-7dFHNmqeFSEt2ZBsCriorKnn3Z2pj+fd9kmI6QoWw4//DL+icEBfc0U7qJCisqrTsKTjw4fNFy2pW9OqStD84g==}
    dependencies:
      is-arrayish: 0.2.1
    dev: true

  /es-abstract@1.20.4:
    resolution: {integrity: sha512-0UtvRN79eMe2L+UNEF1BwRe364sj/DXhQ/k5FmivgoSdpM90b8Jc0mDzKMGo7QS0BVbOP/bTwBKNnDc9rNzaPA==}
    engines: {node: '>= 0.4'}
    dependencies:
      call-bind: 1.0.2
      es-to-primitive: 1.2.1
      function-bind: 1.1.1
      function.prototype.name: 1.1.5
      get-intrinsic: 1.1.3
      get-symbol-description: 1.0.0
      has: 1.0.3
      has-property-descriptors: 1.0.0
      has-symbols: 1.0.3
      internal-slot: 1.0.3
      is-callable: 1.2.7
      is-negative-zero: 2.0.2
      is-regex: 1.1.4
      is-shared-array-buffer: 1.0.2
      is-string: 1.0.7
      is-weakref: 1.0.2
      object-inspect: 1.12.2
      object-keys: 1.1.1
      object.assign: 4.1.4
      regexp.prototype.flags: 1.4.3
      safe-regex-test: 1.0.0
      string.prototype.trimend: 1.0.5
      string.prototype.trimstart: 1.0.5
      unbox-primitive: 1.0.2
    dev: true

  /es-shim-unscopables@1.0.0:
    resolution: {integrity: sha512-Jm6GPcCdC30eMLbZ2x8z2WuRwAws3zTBBKuusffYVUrNj/GVSUAZ+xKMaUpfNDR5IbyNA5LJbaecoUVbmUcB1w==}
    dependencies:
      has: 1.0.3
    dev: true

  /es-to-primitive@1.2.1:
    resolution: {integrity: sha512-QCOllgZJtaUo9miYBcLChTUaHNjJF3PYs1VidD7AwiEj1kYxKeQTctLAezAOH5ZKRH0g2IgPn6KwB4IT8iRpvA==}
    engines: {node: '>= 0.4'}
    dependencies:
      is-callable: 1.2.7
      is-date-object: 1.0.5
      is-symbol: 1.0.4
    dev: true

  /es6-promise@4.2.8:
    resolution: {integrity: sha512-HJDGx5daxeIvxdBxvG2cb9g4tEvwIk3i8+nhX0yGrYmZUzbkdg8QbDevheDB8gd0//uPj4c1EQua8Q+MViT0/w==}
    dev: false

  /es6-promisify@5.0.0:
    resolution: {integrity: sha512-C+d6UdsYDk0lMebHNR4S2NybQMMngAOnOwYBQjTOiv0MkoJMP0Myw2mgpDLBcpfCmRLxyFqYhS/CfOENq4SJhQ==}
    dependencies:
      es6-promise: 4.2.8
    dev: false

  /esbuild-android-64@0.15.18:
    resolution: {integrity: sha512-wnpt3OXRhcjfIDSZu9bnzT4/TNTDsOUvip0foZOUBG7QbSt//w3QV4FInVJxNhKc/ErhUxc5z4QjHtMi7/TbgA==}
    engines: {node: '>=12'}
    cpu: [x64]
    os: [android]
    requiresBuild: true
    dev: true
    optional: true

  /esbuild-android-arm64@0.15.18:
    resolution: {integrity: sha512-G4xu89B8FCzav9XU8EjsXacCKSG2FT7wW9J6hOc18soEHJdtWu03L3TQDGf0geNxfLTtxENKBzMSq9LlbjS8OQ==}
    engines: {node: '>=12'}
    cpu: [arm64]
    os: [android]
    requiresBuild: true
    dev: true
    optional: true

  /esbuild-darwin-64@0.15.18:
    resolution: {integrity: sha512-2WAvs95uPnVJPuYKP0Eqx+Dl/jaYseZEUUT1sjg97TJa4oBtbAKnPnl3b5M9l51/nbx7+QAEtuummJZW0sBEmg==}
    engines: {node: '>=12'}
    cpu: [x64]
    os: [darwin]
    requiresBuild: true
    dev: true
    optional: true

  /esbuild-darwin-arm64@0.15.18:
    resolution: {integrity: sha512-tKPSxcTJ5OmNb1btVikATJ8NftlyNlc8BVNtyT/UAr62JFOhwHlnoPrhYWz09akBLHI9nElFVfWSTSRsrZiDUA==}
    engines: {node: '>=12'}
    cpu: [arm64]
    os: [darwin]
    requiresBuild: true
    dev: true
    optional: true

  /esbuild-freebsd-64@0.15.18:
    resolution: {integrity: sha512-TT3uBUxkteAjR1QbsmvSsjpKjOX6UkCstr8nMr+q7zi3NuZ1oIpa8U41Y8I8dJH2fJgdC3Dj3CXO5biLQpfdZA==}
    engines: {node: '>=12'}
    cpu: [x64]
    os: [freebsd]
    requiresBuild: true
    dev: true
    optional: true

  /esbuild-freebsd-arm64@0.15.18:
    resolution: {integrity: sha512-R/oVr+X3Tkh+S0+tL41wRMbdWtpWB8hEAMsOXDumSSa6qJR89U0S/PpLXrGF7Wk/JykfpWNokERUpCeHDl47wA==}
    engines: {node: '>=12'}
    cpu: [arm64]
    os: [freebsd]
    requiresBuild: true
    dev: true
    optional: true

  /esbuild-linux-32@0.15.18:
    resolution: {integrity: sha512-lphF3HiCSYtaa9p1DtXndiQEeQDKPl9eN/XNoBf2amEghugNuqXNZA/ZovthNE2aa4EN43WroO0B85xVSjYkbg==}
    engines: {node: '>=12'}
    cpu: [ia32]
    os: [linux]
    requiresBuild: true
    dev: true
    optional: true

  /esbuild-linux-64@0.15.18:
    resolution: {integrity: sha512-hNSeP97IviD7oxLKFuii5sDPJ+QHeiFTFLoLm7NZQligur8poNOWGIgpQ7Qf8Balb69hptMZzyOBIPtY09GZYw==}
    engines: {node: '>=12'}
    cpu: [x64]
    os: [linux]
    requiresBuild: true
    dev: true
    optional: true

  /esbuild-linux-arm64@0.15.18:
    resolution: {integrity: sha512-54qr8kg/6ilcxd+0V3h9rjT4qmjc0CccMVWrjOEM/pEcUzt8X62HfBSeZfT2ECpM7104mk4yfQXkosY8Quptug==}
    engines: {node: '>=12'}
    cpu: [arm64]
    os: [linux]
    requiresBuild: true
    dev: true
    optional: true

  /esbuild-linux-arm@0.15.18:
    resolution: {integrity: sha512-UH779gstRblS4aoS2qpMl3wjg7U0j+ygu3GjIeTonCcN79ZvpPee12Qun3vcdxX+37O5LFxz39XeW2I9bybMVA==}
    engines: {node: '>=12'}
    cpu: [arm]
    os: [linux]
    requiresBuild: true
    dev: true
    optional: true

  /esbuild-linux-mips64le@0.15.18:
    resolution: {integrity: sha512-Mk6Ppwzzz3YbMl/ZZL2P0q1tnYqh/trYZ1VfNP47C31yT0K8t9s7Z077QrDA/guU60tGNp2GOwCQnp+DYv7bxQ==}
    engines: {node: '>=12'}
    cpu: [mips64el]
    os: [linux]
    requiresBuild: true
    dev: true
    optional: true

  /esbuild-linux-ppc64le@0.15.18:
    resolution: {integrity: sha512-b0XkN4pL9WUulPTa/VKHx2wLCgvIAbgwABGnKMY19WhKZPT+8BxhZdqz6EgkqCLld7X5qiCY2F/bfpUUlnFZ9w==}
    engines: {node: '>=12'}
    cpu: [ppc64]
    os: [linux]
    requiresBuild: true
    dev: true
    optional: true

  /esbuild-linux-riscv64@0.15.18:
    resolution: {integrity: sha512-ba2COaoF5wL6VLZWn04k+ACZjZ6NYniMSQStodFKH/Pu6RxzQqzsmjR1t9QC89VYJxBeyVPTaHuBMCejl3O/xg==}
    engines: {node: '>=12'}
    cpu: [riscv64]
    os: [linux]
    requiresBuild: true
    dev: true
    optional: true

  /esbuild-linux-s390x@0.15.18:
    resolution: {integrity: sha512-VbpGuXEl5FCs1wDVp93O8UIzl3ZrglgnSQ+Hu79g7hZu6te6/YHgVJxCM2SqfIila0J3k0csfnf8VD2W7u2kzQ==}
    engines: {node: '>=12'}
    cpu: [s390x]
    os: [linux]
    requiresBuild: true
    dev: true
    optional: true

  /esbuild-netbsd-64@0.15.18:
    resolution: {integrity: sha512-98ukeCdvdX7wr1vUYQzKo4kQ0N2p27H7I11maINv73fVEXt2kyh4K4m9f35U1K43Xc2QGXlzAw0K9yoU7JUjOg==}
    engines: {node: '>=12'}
    cpu: [x64]
    os: [netbsd]
    requiresBuild: true
    dev: true
    optional: true

  /esbuild-openbsd-64@0.15.18:
    resolution: {integrity: sha512-yK5NCcH31Uae076AyQAXeJzt/vxIo9+omZRKj1pauhk3ITuADzuOx5N2fdHrAKPxN+zH3w96uFKlY7yIn490xQ==}
    engines: {node: '>=12'}
    cpu: [x64]
    os: [openbsd]
    requiresBuild: true
    dev: true
    optional: true

  /esbuild-register@3.4.2(esbuild@0.15.18):
    resolution: {integrity: sha512-kG/XyTDyz6+YDuyfB9ZoSIOOmgyFCH+xPRtsCa8W85HLRV5Csp+o3jWVbOSHgSLfyLc5DmP+KFDNwty4mEjC+Q==}
    peerDependencies:
      esbuild: '>=0.12 <1'
    dependencies:
      debug: 4.3.4
      esbuild: 0.15.18
    transitivePeerDependencies:
      - supports-color
    dev: true

  /esbuild-sunos-64@0.15.18:
    resolution: {integrity: sha512-On22LLFlBeLNj/YF3FT+cXcyKPEI263nflYlAhz5crxtp3yRG1Ugfr7ITyxmCmjm4vbN/dGrb/B7w7U8yJR9yw==}
    engines: {node: '>=12'}
    cpu: [x64]
    os: [sunos]
    requiresBuild: true
    dev: true
    optional: true

  /esbuild-windows-32@0.15.18:
    resolution: {integrity: sha512-o+eyLu2MjVny/nt+E0uPnBxYuJHBvho8vWsC2lV61A7wwTWC3jkN2w36jtA+yv1UgYkHRihPuQsL23hsCYGcOQ==}
    engines: {node: '>=12'}
    cpu: [ia32]
    os: [win32]
    requiresBuild: true
    dev: true
    optional: true

  /esbuild-windows-64@0.15.18:
    resolution: {integrity: sha512-qinug1iTTaIIrCorAUjR0fcBk24fjzEedFYhhispP8Oc7SFvs+XeW3YpAKiKp8dRpizl4YYAhxMjlftAMJiaUw==}
    engines: {node: '>=12'}
    cpu: [x64]
    os: [win32]
    requiresBuild: true
    dev: true
    optional: true

  /esbuild-windows-arm64@0.15.18:
    resolution: {integrity: sha512-q9bsYzegpZcLziq0zgUi5KqGVtfhjxGbnksaBFYmWLxeV/S1fK4OLdq2DFYnXcLMjlZw2L0jLsk1eGoB522WXQ==}
    engines: {node: '>=12'}
    cpu: [arm64]
    os: [win32]
    requiresBuild: true
    dev: true
    optional: true

  /esbuild@0.15.18:
    resolution: {integrity: sha512-x/R72SmW3sSFRm5zrrIjAhCeQSAWoni3CmHEqfQrZIQTM3lVCdehdwuIqaOtfC2slvpdlLa62GYoN8SxT23m6Q==}
    engines: {node: '>=12'}
    hasBin: true
    requiresBuild: true
    optionalDependencies:
      '@esbuild/android-arm': 0.15.18
      '@esbuild/linux-loong64': 0.15.18
      esbuild-android-64: 0.15.18
      esbuild-android-arm64: 0.15.18
      esbuild-darwin-64: 0.15.18
      esbuild-darwin-arm64: 0.15.18
      esbuild-freebsd-64: 0.15.18
      esbuild-freebsd-arm64: 0.15.18
      esbuild-linux-32: 0.15.18
      esbuild-linux-64: 0.15.18
      esbuild-linux-arm: 0.15.18
      esbuild-linux-arm64: 0.15.18
      esbuild-linux-mips64le: 0.15.18
      esbuild-linux-ppc64le: 0.15.18
      esbuild-linux-riscv64: 0.15.18
      esbuild-linux-s390x: 0.15.18
      esbuild-netbsd-64: 0.15.18
      esbuild-openbsd-64: 0.15.18
      esbuild-sunos-64: 0.15.18
      esbuild-windows-32: 0.15.18
      esbuild-windows-64: 0.15.18
      esbuild-windows-arm64: 0.15.18
    dev: true

  /escalade@3.1.1:
    resolution: {integrity: sha512-k0er2gUkLf8O0zKJiAhmkTnJlTvINGv7ygDNPbeIsX/TJjGJZHuh9B2UxbsaEkmlEo9MfhrSzmhIlhRlI2GXnw==}
    engines: {node: '>=6'}
    dev: true

  /escape-string-regexp@1.0.5:
    resolution: {integrity: sha512-vbRorB5FUQWvla16U8R/qgaFIya2qGzwDrNmCZuYKrbdSUMG6I1ZCGQRefkRVhuOkIGVne7BQ35DSfo1qvJqFg==}
    engines: {node: '>=0.8.0'}
    dev: true

  /escape-string-regexp@4.0.0:
    resolution: {integrity: sha512-TtpcNJ3XAzx3Gq8sWRzJaVajRs0uVxA2YAkdb1jm2YkPz4G6egUFAyA3n5vtEIZefPk5Wa4UXbKuS5fKkJWdgA==}
    engines: {node: '>=10'}
    dev: true

  /escodegen@2.0.0:
    resolution: {integrity: sha512-mmHKys/C8BFUGI+MAWNcSYoORYLMdPzjrknd2Vc+bUsjN5bXcr8EhrNB+UTqfL1y3I9c4fw2ihgtMPQLBRiQxw==}
    engines: {node: '>=6.0'}
    hasBin: true
    dependencies:
      esprima: 4.0.1
      estraverse: 5.3.0
      esutils: 2.0.3
      optionator: 0.8.3
    optionalDependencies:
      source-map: 0.6.1
    dev: true

  /eslint-config-prettier@8.6.0(eslint@8.17.0):
    resolution: {integrity: sha512-bAF0eLpLVqP5oEVUFKpMA+NnRFICwn9X8B5jrR9FcqnYBuPbqWEjTEspPWMj5ye6czoSLDweCzSo3Ko7gGrZaA==}
    hasBin: true
    peerDependencies:
      eslint: '>=7.0.0'
    dependencies:
      eslint: 8.17.0
    dev: true

  /eslint-import-resolver-node@0.3.6:
    resolution: {integrity: sha512-0En0w03NRVMn9Uiyn8YRPDKvWjxCWkslUEhGNTdGx15RvPJYQ+lbOlqrlNI2vEAs4pDYK4f/HN2TbDmk5TP0iw==}
    dependencies:
      debug: 3.2.7
      resolve: 1.22.1
    transitivePeerDependencies:
      - supports-color
    dev: true

  /eslint-import-resolver-typescript@3.5.5(@typescript-eslint/parser@5.49.0)(eslint-plugin-import@2.26.0)(eslint@8.17.0):
    resolution: {integrity: sha512-TdJqPHs2lW5J9Zpe17DZNQuDnox4xo2o+0tE7Pggain9Rbc19ik8kFtXdxZ250FVx2kF4vlt2RSf4qlUpG7bhw==}
    engines: {node: ^14.18.0 || >=16.0.0}
    peerDependencies:
      eslint: '*'
      eslint-plugin-import: '*'
    dependencies:
      debug: 4.3.4
      enhanced-resolve: 5.12.0
      eslint: 8.17.0
      eslint-module-utils: 2.7.4(@typescript-eslint/parser@5.49.0)(eslint-import-resolver-node@0.3.6)(eslint-import-resolver-typescript@3.5.5)(eslint@8.17.0)
      eslint-plugin-import: 2.26.0(@typescript-eslint/parser@5.49.0)(eslint-import-resolver-typescript@3.5.5)(eslint@8.17.0)
      get-tsconfig: 4.5.0
      globby: 13.1.4
      is-core-module: 2.11.0
      is-glob: 4.0.3
      synckit: 0.8.5
    transitivePeerDependencies:
      - '@typescript-eslint/parser'
      - eslint-import-resolver-node
      - eslint-import-resolver-webpack
      - supports-color
    dev: true

  /eslint-module-utils@2.7.4(@typescript-eslint/parser@5.49.0)(eslint-import-resolver-node@0.3.6)(eslint-import-resolver-typescript@3.5.5)(eslint@8.17.0):
    resolution: {integrity: sha512-j4GT+rqzCoRKHwURX7pddtIPGySnX9Si/cgMI5ztrcqOPtk5dDEeZ34CQVPphnqkJytlc97Vuk05Um2mJ3gEQA==}
    engines: {node: '>=4'}
    peerDependencies:
      '@typescript-eslint/parser': '*'
      eslint: '*'
      eslint-import-resolver-node: '*'
      eslint-import-resolver-typescript: '*'
      eslint-import-resolver-webpack: '*'
    peerDependenciesMeta:
      '@typescript-eslint/parser':
        optional: true
      eslint:
        optional: true
      eslint-import-resolver-node:
        optional: true
      eslint-import-resolver-typescript:
        optional: true
      eslint-import-resolver-webpack:
        optional: true
    dependencies:
      '@typescript-eslint/parser': 5.49.0(eslint@8.17.0)(typescript@4.9.4)
      debug: 3.2.7
      eslint: 8.17.0
      eslint-import-resolver-node: 0.3.6
      eslint-import-resolver-typescript: 3.5.5(@typescript-eslint/parser@5.49.0)(eslint-plugin-import@2.26.0)(eslint@8.17.0)
    transitivePeerDependencies:
      - supports-color
    dev: true

  /eslint-plugin-eslint-comments@3.2.0(eslint@8.17.0):
    resolution: {integrity: sha512-0jkOl0hfojIHHmEHgmNdqv4fmh7300NdpA9FFpF7zaoLvB/QeXOGNLIo86oAveJFrfB1p05kC8hpEMHM8DwWVQ==}
    engines: {node: '>=6.5.0'}
    peerDependencies:
      eslint: '>=4.19.1'
    dependencies:
      escape-string-regexp: 1.0.5
      eslint: 8.17.0
      ignore: 5.2.0
    dev: true

  /eslint-plugin-import@2.26.0(@typescript-eslint/parser@5.49.0)(eslint-import-resolver-typescript@3.5.5)(eslint@8.17.0):
    resolution: {integrity: sha512-hYfi3FXaM8WPLf4S1cikh/r4IxnO6zrhZbEGz2b660EJRbuxgpDS5gkCuYgGWg2xxh2rBuIr4Pvhve/7c31koA==}
    engines: {node: '>=4'}
    peerDependencies:
      '@typescript-eslint/parser': '*'
      eslint: ^2 || ^3 || ^4 || ^5 || ^6 || ^7.2.0 || ^8
    peerDependenciesMeta:
      '@typescript-eslint/parser':
        optional: true
    dependencies:
      '@typescript-eslint/parser': 5.49.0(eslint@8.17.0)(typescript@4.9.4)
      array-includes: 3.1.5
      array.prototype.flat: 1.3.0
      debug: 2.6.9
      doctrine: 2.1.0
      eslint: 8.17.0
      eslint-import-resolver-node: 0.3.6
      eslint-module-utils: 2.7.4(@typescript-eslint/parser@5.49.0)(eslint-import-resolver-node@0.3.6)(eslint-import-resolver-typescript@3.5.5)(eslint@8.17.0)
      has: 1.0.3
      is-core-module: 2.11.0
      is-glob: 4.0.3
      minimatch: 3.1.2
      object.values: 1.1.5
      resolve: 1.22.1
      tsconfig-paths: 3.14.1
    transitivePeerDependencies:
      - eslint-import-resolver-typescript
      - eslint-import-resolver-webpack
      - supports-color
    dev: true

  /eslint-plugin-prettier@4.2.1(eslint-config-prettier@8.6.0)(eslint@8.17.0)(prettier@2.8.3):
    resolution: {integrity: sha512-f/0rXLXUt0oFYs8ra4w49wYZBG5GKZpAYsJSm6rnYL5uVDjd+zowwMwVZHnAjf4edNrKpCDYfXDgmRE/Ak7QyQ==}
    engines: {node: '>=12.0.0'}
    peerDependencies:
      eslint: '>=7.28.0'
      eslint-config-prettier: '*'
      prettier: '>=2.0.0'
    peerDependenciesMeta:
      eslint-config-prettier:
        optional: true
    dependencies:
      eslint: 8.17.0
      eslint-config-prettier: 8.6.0(eslint@8.17.0)
      prettier: 2.8.3
      prettier-linter-helpers: 1.0.0
    dev: true

  /eslint-scope@5.1.1:
    resolution: {integrity: sha512-2NxwbF/hZ0KpepYN0cNbo+FN6XoK7GaHlQhgx/hIZl6Va0bF45RQOOwhLIy8lQDbuCiadSLCBnH2CFYquit5bw==}
    engines: {node: '>=8.0.0'}
    dependencies:
      esrecurse: 4.3.0
      estraverse: 4.3.0
    dev: true

  /eslint-scope@7.1.1:
    resolution: {integrity: sha512-QKQM/UXpIiHcLqJ5AOyIW7XZmzjkzQXYE54n1++wb0u9V/abW3l9uQnxX8Z5Xd18xyKIMTUAyQ0k1e8pz6LUrw==}
    engines: {node: ^12.22.0 || ^14.17.0 || >=16.0.0}
    dependencies:
      esrecurse: 4.3.0
      estraverse: 5.3.0
    dev: true

  /eslint-utils@3.0.0(eslint@8.17.0):
    resolution: {integrity: sha512-uuQC43IGctw68pJA1RgbQS8/NP7rch6Cwd4j3ZBtgo4/8Flj4eGE7ZYSZRN3iq5pVUv6GPdW5Z1RFleo84uLDA==}
    engines: {node: ^10.0.0 || ^12.0.0 || >= 14.0.0}
    peerDependencies:
      eslint: '>=5'
    dependencies:
      eslint: 8.17.0
      eslint-visitor-keys: 2.1.0
    dev: true

  /eslint-visitor-keys@2.1.0:
    resolution: {integrity: sha512-0rSmRBzXgDzIsD6mGdJgevzgezI534Cer5L/vyMX0kHzT/jiB43jRhd9YUlMGYLQy2zprNmoT8qasCGtY+QaKw==}
    engines: {node: '>=10'}
    dev: true

  /eslint-visitor-keys@3.3.0:
    resolution: {integrity: sha512-mQ+suqKJVyeuwGYHAdjMFqjCyfl8+Ldnxuyp3ldiMBFKkvytrXUZWaiPCEav8qDHKty44bD+qV1IP4T+w+xXRA==}
    engines: {node: ^12.22.0 || ^14.17.0 || >=16.0.0}
    dev: true

  /eslint@8.17.0:
    resolution: {integrity: sha512-gq0m0BTJfci60Fz4nczYxNAlED+sMcihltndR8t9t1evnU/azx53x3t2UHXC/uRjcbvRw/XctpaNygSTcQD+Iw==}
    engines: {node: ^12.22.0 || ^14.17.0 || >=16.0.0}
    hasBin: true
    dependencies:
      '@eslint/eslintrc': 1.3.3
      '@humanwhocodes/config-array': 0.9.5
      ajv: 6.12.6
      chalk: 4.1.2
      cross-spawn: 7.0.3
      debug: 4.3.4
      doctrine: 3.0.0
      escape-string-regexp: 4.0.0
      eslint-scope: 7.1.1
      eslint-utils: 3.0.0(eslint@8.17.0)
      eslint-visitor-keys: 3.3.0
      espree: 9.4.0
      esquery: 1.4.0
      esutils: 2.0.3
      fast-deep-equal: 3.1.3
      file-entry-cache: 6.0.1
      functional-red-black-tree: 1.0.1
      glob-parent: 6.0.2
      globals: 13.17.0
      ignore: 5.2.0
      import-fresh: 3.3.0
      imurmurhash: 0.1.4
      is-glob: 4.0.3
      js-yaml: 4.1.0
      json-stable-stringify-without-jsonify: 1.0.1
      levn: 0.4.1
      lodash.merge: 4.6.2
      minimatch: 3.1.2
      natural-compare: 1.4.0
      optionator: 0.9.1
      regexpp: 3.2.0
      strip-ansi: 6.0.1
      strip-json-comments: 3.1.1
      text-table: 0.2.0
      v8-compile-cache: 2.3.0
    transitivePeerDependencies:
      - supports-color
    dev: true

  /espree@9.4.0:
    resolution: {integrity: sha512-DQmnRpLj7f6TgN/NYb0MTzJXL+vJF9h3pHy4JhCIs3zwcgez8xmGg3sXHcEO97BrmO2OSvCwMdfdlyl+E9KjOw==}
    engines: {node: ^12.22.0 || ^14.17.0 || >=16.0.0}
    dependencies:
      acorn: 8.8.1
      acorn-jsx: 5.3.2(acorn@8.8.1)
      eslint-visitor-keys: 3.3.0
    dev: true

  /esprima@4.0.1:
    resolution: {integrity: sha512-eGuFFw7Upda+g4p+QHvnW0RyTX/SVeJBDM/gCtMARO0cLuT2HcEKnTPvhjV6aGeqrCB/sbNop0Kszm0jsaWU4A==}
    engines: {node: '>=4'}
    hasBin: true
    dev: true

  /esquery@1.4.0:
    resolution: {integrity: sha512-cCDispWt5vHHtwMY2YrAQ4ibFkAL8RbH5YGBnZBc90MolvvfkkQcJro/aZiAQUlQ3qgrYS6D6v8Gc5G5CQsc9w==}
    engines: {node: '>=0.10'}
    dependencies:
      estraverse: 5.3.0
    dev: true

  /esrecurse@4.3.0:
    resolution: {integrity: sha512-KmfKL3b6G+RXvP8N1vr3Tq1kL/oCFgn2NYXEtqP8/L3pKapUA4G8cFVaoF3SU323CD4XypR/ffioHmkti6/Tag==}
    engines: {node: '>=4.0'}
    dependencies:
      estraverse: 5.3.0
    dev: true

  /estraverse@4.3.0:
    resolution: {integrity: sha512-39nnKffWz8xN1BU/2c79n9nB9HDzo0niYUqx6xyqUnyoAnQyyWpOTdZEeiCch8BBu515t4wp9ZmgVfVhn9EBpw==}
    engines: {node: '>=4.0'}
    dev: true

  /estraverse@5.3.0:
    resolution: {integrity: sha512-MMdARuVEQziNTeJD8DgMqmhwR11BRQ/cBP+pLtYdSTnf3MIO8fFeiINEbX36ZdNlfU/7A9f3gUw49B3oQsvwBA==}
    engines: {node: '>=4.0'}
    dev: true

  /esutils@2.0.3:
    resolution: {integrity: sha512-kVscqXk4OCp68SZ0dkgEKVi6/8ij300KBWTJq32P/dYeWTSwK41WyTxalN1eRmA5Z9UU/LX9D7FWSmV9SAYx6g==}
    engines: {node: '>=0.10.0'}
    dev: true

  /eth-block-tracker@6.1.0:
    resolution: {integrity: sha512-K9SY8+/xMBi4M5HHTDdxnpEqEEGjbNpzHFqvxyjMZej8InV/B+CkFRKM6W+uvrFJ7m8Zd1E0qUkseU3vdIDFYQ==}
    engines: {node: '>=14.0.0'}
    dependencies:
      '@metamask/safe-event-emitter': 2.0.0
      '@metamask/utils': 3.6.0
      json-rpc-random-id: 1.0.1
      pify: 3.0.0
    transitivePeerDependencies:
      - supports-color
    dev: false

  /eth-json-rpc-filters@5.1.0:
    resolution: {integrity: sha512-fos+9xmoa1A2Ytsc9eYof17r81BjdJOUcGcgZn4K/tKdCCTb+a8ytEtwlu1op5qsXFDlgGmstTELFrDEc89qEQ==}
    engines: {node: '>=14.0.0'}
    dependencies:
      '@metamask/safe-event-emitter': 2.0.0
      async-mutex: 0.2.6
      eth-query: 2.1.2
      json-rpc-engine: 6.1.0
      pify: 5.0.0
    dev: false

  /eth-query@2.1.2:
    resolution: {integrity: sha512-srES0ZcvwkR/wd5OQBRA1bIJMww1skfGS0s8wlwK3/oNP4+wnds60krvu5R1QbpRQjMmpG5OMIWro5s7gvDPsA==}
    dependencies:
      json-rpc-random-id: 1.0.1
      xtend: 4.0.2
    dev: false

  /eth-rpc-errors@4.0.2:
    resolution: {integrity: sha512-n+Re6Gu8XGyfFy1it0AwbD1x0MUzspQs0D5UiPs1fFPCr6WAwZM+vbIhXheBFrpgosqN9bs5PqlB4Q61U/QytQ==}
    dependencies:
      fast-safe-stringify: 2.1.1
    dev: false

  /ethers@5.7.2:
    resolution: {integrity: sha512-wswUsmWo1aOK8rR7DIKiWSw9DbLWe6x98Jrn8wcTflTVvaXhAMaB5zGAXy0GYQEQp9iO1iSHWVyARQm11zUtyg==}
    dependencies:
      '@ethersproject/abi': 5.7.0
      '@ethersproject/abstract-provider': 5.7.0
      '@ethersproject/abstract-signer': 5.7.0
      '@ethersproject/address': 5.7.0
      '@ethersproject/base64': 5.7.0
      '@ethersproject/basex': 5.7.0
      '@ethersproject/bignumber': 5.7.0
      '@ethersproject/bytes': 5.7.0
      '@ethersproject/constants': 5.7.0
      '@ethersproject/contracts': 5.7.0
      '@ethersproject/hash': 5.7.0
      '@ethersproject/hdnode': 5.7.0
      '@ethersproject/json-wallets': 5.7.0
      '@ethersproject/keccak256': 5.7.0
      '@ethersproject/logger': 5.7.0
      '@ethersproject/networks': 5.7.1
      '@ethersproject/pbkdf2': 5.7.0
      '@ethersproject/properties': 5.7.0
      '@ethersproject/providers': 5.7.2
      '@ethersproject/random': 5.7.0
      '@ethersproject/rlp': 5.7.0
      '@ethersproject/sha2': 5.7.0
      '@ethersproject/signing-key': 5.7.0
      '@ethersproject/solidity': 5.7.0
      '@ethersproject/strings': 5.7.0
      '@ethersproject/transactions': 5.7.0
      '@ethersproject/units': 5.7.0
      '@ethersproject/wallet': 5.7.0
      '@ethersproject/web': 5.7.1
      '@ethersproject/wordlists': 5.7.0
    transitivePeerDependencies:
      - bufferutil
      - utf-8-validate
    dev: false

  /eventemitter3@4.0.7:
    resolution: {integrity: sha512-8guHBZCwKnFhYdHr2ysuRWErTwhoN2X8XELRlrRwpmfeY2jjuUN4taQMsULKUVo1K4DvZl+0pgfyoysHxvmvEw==}
    dev: false

  /events@3.3.0:
    resolution: {integrity: sha512-mQw+2fkQbALzQ7V0MY0IqdnXNOeTtP4r0lN9z7AAawCXgqea7bDii20AYrIBrFd/Hx0M2Ocz6S111CaFkUcb0Q==}
    engines: {node: '>=0.8.x'}

  /execa@5.1.1:
    resolution: {integrity: sha512-8uSpZZocAZRBAPIEINJj3Lo9HyGitllczc27Eh5YYojjMFMn8yHMDMaUHE2Jqfq05D/wucwI4JGURyXt1vchyg==}
    engines: {node: '>=10'}
    dependencies:
      cross-spawn: 7.0.3
      get-stream: 6.0.1
      human-signals: 2.1.0
      is-stream: 2.0.1
      merge-stream: 2.0.0
      npm-run-path: 4.0.1
      onetime: 5.1.2
      signal-exit: 3.0.7
      strip-final-newline: 2.0.0
    dev: true

  /execa@6.1.0:
    resolution: {integrity: sha512-QVWlX2e50heYJcCPG0iWtf8r0xjEYfz/OYLGDYH+IyjWezzPNxz63qNFOu0l4YftGWuizFVZHHs8PrLU5p2IDA==}
    engines: {node: ^12.20.0 || ^14.13.1 || >=16.0.0}
    dependencies:
      cross-spawn: 7.0.3
      get-stream: 6.0.1
      human-signals: 3.0.1
      is-stream: 3.0.0
      merge-stream: 2.0.0
      npm-run-path: 5.1.0
      onetime: 6.0.0
      signal-exit: 3.0.7
      strip-final-newline: 3.0.0
    dev: true

  /extendable-error@0.1.7:
    resolution: {integrity: sha512-UOiS2in6/Q0FK0R0q6UY9vYpQ21mr/Qn1KOnte7vsACuNJf514WvCCUHSRCPcgjPT2bAhNIJdlE6bVap1GKmeg==}
    dev: true

  /external-editor@3.1.0:
    resolution: {integrity: sha512-hMQ4CX1p1izmuLYyZqLMO/qGNw10wSv9QDCPfzXfyFrOaCSSoRfqE1Kf1s5an66J5JZC62NewG+mK49jOCtQew==}
    engines: {node: '>=4'}
    dependencies:
      chardet: 0.7.0
      iconv-lite: 0.4.24
      tmp: 0.0.33
    dev: true

  /eyes@0.1.8:
    resolution: {integrity: sha512-GipyPsXO1anza0AOZdy69Im7hGFCNB7Y/NGjDlZGJ3GJJLtwNSb2vrzYrTYJRrRloVx7pl+bhUaTB8yiccPvFQ==}
    engines: {node: '> 0.1.90'}
    dev: false

  /fast-deep-equal@3.1.3:
    resolution: {integrity: sha512-f3qQ9oQy9j2AhBe/H9VC91wLmKBCCU/gDOnKNAYG5hswO7BLKj09Hc5HYNz9cGI++xlpDCIgDaitVs03ATR84Q==}
    dev: true

  /fast-diff@1.2.0:
    resolution: {integrity: sha512-xJuoT5+L99XlZ8twedaRf6Ax2TgQVxvgZOYoPKqZufmJib0tL2tegPBOZb1pVNgIhlqDlA0eO0c3wBvQcmzx4w==}
    dev: true

  /fast-glob@3.2.12:
    resolution: {integrity: sha512-DVj4CQIYYow0BlaelwK1pHl5n5cRSJfM60UA0zK891sVInoPri2Ekj7+e1CT3/3qxXenpI+nBBmQAcJPJgaj4w==}
    engines: {node: '>=8.6.0'}
    dependencies:
      '@nodelib/fs.stat': 2.0.5
      '@nodelib/fs.walk': 1.2.8
      glob-parent: 5.1.2
      merge2: 1.4.1
      micromatch: 4.0.5
    dev: true

  /fast-json-stable-stringify@2.1.0:
    resolution: {integrity: sha512-lhd/wF+Lk98HZoTCtlVraHtfh5XYijIjalXck7saUtuanSDyLMxnHhSXEDJqHxD7msR8D0uCmqlkwjCV8xvwHw==}
    dev: true

  /fast-levenshtein@2.0.6:
    resolution: {integrity: sha512-DCXu6Ifhqcks7TZKY3Hxp3y6qphY5SJZmrWMDrKcERSOXWQdMhU9Ig/PYrzyw/ul9jOIyh0N4M0tbC5hodg8dw==}
    dev: true

  /fast-redact@3.1.2:
    resolution: {integrity: sha512-+0em+Iya9fKGfEQGcd62Yv6onjBmmhV1uh86XVfOU8VwAe6kaFdQCWI9s0/Nnugx5Vd9tdbZ7e6gE2tR9dzXdw==}
    engines: {node: '>=6'}
    dev: false

  /fast-safe-stringify@2.1.1:
    resolution: {integrity: sha512-W+KJc2dmILlPplD/H4K9l9LcAHAfPtP6BY84uVLXQ6Evcz9Lcg33Y2z1IVblT6xdY54PXYVHEv+0Wpq8Io6zkA==}
    dev: false

  /fast-stable-stringify@1.0.0:
    resolution: {integrity: sha512-wpYMUmFu5f00Sm0cj2pfivpmawLZ0NKdviQ4w9zJeR8JVtOpOxHmLaJuj0vxvGqMJQWyP/COUkF75/57OKyRag==}
    dev: false

  /fastq@1.13.0:
    resolution: {integrity: sha512-YpkpUnK8od0o1hmeSc7UUs/eB/vIPWJYjKck2QKIzAf71Vm1AAQ3EbuZB3g2JIy+pg+ERD0vqI79KyZiB2e2Nw==}
    dependencies:
      reusify: 1.0.4
    dev: true

  /figures@3.2.0:
    resolution: {integrity: sha512-yaduQFRKLXYOGgEn6AZau90j3ggSOyiqXU0F9JZfeXYhNa+Jk4X+s45A2zg5jns87GAFa34BBm2kXw4XpNcbdg==}
    engines: {node: '>=8'}
    dependencies:
      escape-string-regexp: 1.0.5
    dev: true

  /file-entry-cache@6.0.1:
    resolution: {integrity: sha512-7Gps/XWymbLk2QLYK4NzpMOrYjMhdIxXuIvy2QBsLE6ljuodKvdkWs/cpyJJ3CVIVpH0Oi1Hvg1ovbMzLdFBBg==}
    engines: {node: ^10.12.0 || >=12.0.0}
    dependencies:
      flat-cache: 3.0.4
    dev: true

  /file-uri-to-path@1.0.0:
    resolution: {integrity: sha512-0Zt+s3L7Vf1biwWZ29aARiVYLx7iMGnEUl9x33fbB/j3jR81u/O2LbqK+Bm1CDSNDKVtJ/YjwY7TUd5SkeLQLw==}
    dev: false

  /fill-range@7.0.1:
    resolution: {integrity: sha512-qOo9F+dMUmC2Lcb4BbVvnKJxTPjCm+RRpe4gDuGrzkL7mEVl/djYSu2OdQ2Pa302N4oqkSg9ir6jaLWJ2USVpQ==}
    engines: {node: '>=8'}
    dependencies:
      to-regex-range: 5.0.1
    dev: true

  /filter-obj@1.1.0:
    resolution: {integrity: sha512-8rXg1ZnX7xzy2NGDVkBVaAy+lSlPNwad13BtgSlLuxfIslyt5Vg64U7tFcCt4WS1R0hvtnQybT/IyCkGZ3DpXQ==}
    engines: {node: '>=0.10.0'}
    dev: false

  /find-up@4.1.0:
    resolution: {integrity: sha512-PpOwAdQ/YlXQ2vj8a3h8IipDuYRi3wceVQQGYWxNINccq40Anw7BlsEXCMbt1Zt+OLA6Fq9suIpIWD0OsnISlw==}
    engines: {node: '>=8'}
    dependencies:
      locate-path: 5.0.0
      path-exists: 4.0.0

  /find-up@5.0.0:
    resolution: {integrity: sha512-78/PXT1wlLLDgTzDs7sjq9hzz0vXD+zn+7wypEe4fXQxCmdmqfGsEPQxmiCSQI3ajFV91bVSsvNtrJRiW6nGng==}
    engines: {node: '>=10'}
    dependencies:
      locate-path: 6.0.0
      path-exists: 4.0.0
    dev: true

  /find-yarn-workspace-root2@1.2.16:
    resolution: {integrity: sha512-hr6hb1w8ePMpPVUK39S4RlwJzi+xPLuVuG8XlwXU3KD5Yn3qgBWVfy3AzNlDhWvE1EORCE65/Qm26rFQt3VLVA==}
    dependencies:
      micromatch: 4.0.5
      pkg-dir: 4.2.0
    dev: true

  /flat-cache@3.0.4:
    resolution: {integrity: sha512-dm9s5Pw7Jc0GvMYbshN6zchCA9RgQlzzEZX3vylR9IqFfS8XciblUXOKfW6SiuJ0e13eDYZoZV5wdrev7P3Nwg==}
    engines: {node: ^10.12.0 || >=12.0.0}
    dependencies:
      flatted: 3.2.7
      rimraf: 3.0.2
    dev: true

  /flatted@3.2.7:
    resolution: {integrity: sha512-5nqDSxl8nn5BSNxyR3n4I6eDmbolI6WT+QqR547RwxQapgjQBmtktdP+HTBb/a/zLsbzERTONyUB5pefh5TtjQ==}
    dev: true

  /follow-redirects@1.15.2:
    resolution: {integrity: sha512-VQLG33o04KaQ8uYi2tVNbdrWp1QWxNNea+nmIB4EVM28v0hmP17z7aG1+wAkNzVq4KeXTq3221ye5qTJP91JwA==}
    engines: {node: '>=4.0'}
    peerDependencies:
      debug: '*'
    peerDependenciesMeta:
      debug:
        optional: true
    dev: false

  /for-each@0.3.3:
    resolution: {integrity: sha512-jqYfLp7mo9vIyQf8ykW2v7A+2N4QjeCeI5+Dz9XraiO1ign81wjiH7Fb9vSOWvQfNtmSa4H2RoQTrrXivdUZmw==}
    dependencies:
      is-callable: 1.2.7

  /foreground-child@2.0.0:
    resolution: {integrity: sha512-dCIq9FpEcyQyXKCkyzmlPTFNgrCzPudOe+mhvJU5zAtlBnGVy2yKxtfsxK2tQBThwq225jcvBjpw1Gr40uzZCA==}
    engines: {node: '>=8.0.0'}
    dependencies:
      cross-spawn: 7.0.3
      signal-exit: 3.0.7
    dev: true

  /form-data@4.0.0:
    resolution: {integrity: sha512-ETEklSGi5t0QMZuiXoA/Q6vcnxcLQP5vdugSpuAyi6SVGi2clPPp+xgEhuMaHC+zGgn31Kd235W35f7Hykkaww==}
    engines: {node: '>= 6'}
    dependencies:
      asynckit: 0.4.0
      combined-stream: 1.0.8
      mime-types: 2.1.35
    dev: true

  /fs-extra@11.1.0:
    resolution: {integrity: sha512-0rcTq621PD5jM/e0a3EJoGC/1TC5ZBCERW82LQuwfGnCa1V8w7dpYH1yNu+SLb6E5dkeCBzKEyLGlFrnr+dUyw==}
    engines: {node: '>=14.14'}
    dependencies:
      graceful-fs: 4.2.10
      jsonfile: 6.1.0
      universalify: 2.0.0
    dev: true

  /fs-extra@7.0.1:
    resolution: {integrity: sha512-YJDaCJZEnBmcbw13fvdAM9AwNOJwOzrE4pqMqBq5nFiEqXUqHwlK4B+3pUw6JNvfSPtX05xFHtYy/1ni01eGCw==}
    engines: {node: '>=6 <7 || >=8'}
    dependencies:
      graceful-fs: 4.2.10
      jsonfile: 4.0.0
      universalify: 0.1.2
    dev: true

  /fs-extra@8.1.0:
    resolution: {integrity: sha512-yhlQgA6mnOJUKOsRUFsgJdQCvkKhcz8tlZG5HBQfReYZy46OwLcY+Zia0mtdHsOo9y/hP+CxMN0TU9QxoOtG4g==}
    engines: {node: '>=6 <7 || >=8'}
    dependencies:
      graceful-fs: 4.2.10
      jsonfile: 4.0.0
      universalify: 0.1.2
    dev: true

  /fs.realpath@1.0.0:
    resolution: {integrity: sha512-OO0pH2lK6a0hZnAdau5ItzHPI6pUlvI7jMVnxUQRtw4owF2wk8lOSabtGDCTP4Ggrg2MbGnWO9X8K1t4+fGMDw==}
    dev: true

  /fsevents@2.3.2:
    resolution: {integrity: sha512-xiqMQR4xAeHTuB9uWm+fFRcIOgKBMiOBP+eXiyT7jsgVCq1bkVygt00oASowB7EdtpOHaaPgKt812P9ab+DDKA==}
    engines: {node: ^8.16.0 || ^10.6.0 || >=11.0.0}
    os: [darwin]
    requiresBuild: true
    dev: true
    optional: true

  /function-bind@1.1.1:
    resolution: {integrity: sha512-yIovAzMX49sF8Yl58fSCWJ5svSLuaibPxXQJFLmBObTuCr0Mf1KiPopGM9NiFjiYBCbfaa2Fh6breQ6ANVTI0A==}

  /function.prototype.name@1.1.5:
    resolution: {integrity: sha512-uN7m/BzVKQnCUF/iW8jYea67v++2u7m5UgENbHRtdDVclOUP+FMPlCNdmk0h/ysGyo2tavMJEDqJAkJdRa1vMA==}
    engines: {node: '>= 0.4'}
    dependencies:
      call-bind: 1.0.2
      define-properties: 1.1.4
      es-abstract: 1.20.4
      functions-have-names: 1.2.3
    dev: true

  /functional-red-black-tree@1.0.1:
    resolution: {integrity: sha512-dsKNQNdj6xA3T+QlADDA7mOSlX0qiMINjn0cgr+eGHGsbSHzTabcIogz2+p/iqP1Xs6EP/sS2SbqH+brGTbq0g==}
    dev: true

  /functions-have-names@1.2.3:
    resolution: {integrity: sha512-xckBUXyTIqT97tq2x2AMb+g163b5JFysYk0x4qxNFwbfQkmNZoiRHb6sPzI9/QV33WeuvVYBUIiD4NzNIyqaRQ==}
    dev: true

  /get-caller-file@2.0.5:
    resolution: {integrity: sha512-DyFP3BM/3YHTQOCUL/w0OZHR0lpKeGrxotcHWcqNEdnltqFwXVfhEBQ94eIo34AfQpo0rGki4cyIiftY06h2Fg==}
    engines: {node: 6.* || 8.* || >= 10.*}

  /get-func-name@2.0.0:
    resolution: {integrity: sha512-Hm0ixYtaSZ/V7C8FJrtZIuBBI+iSgL+1Aq82zSu8VQNB4S3Gk8e7Qs3VwBDJAhmRZcFqkl3tQu36g/Foh5I5ig==}
    dev: true

  /get-intrinsic@1.1.3:
    resolution: {integrity: sha512-QJVz1Tj7MS099PevUG5jvnt9tSkXN8K14dxQlikJuPt4uD9hHAHjLyLBiLR5zELelBdD9QNRAXZzsJx0WaDL9A==}
    dependencies:
      function-bind: 1.1.1
      has: 1.0.3
      has-symbols: 1.0.3

  /get-stream@6.0.1:
    resolution: {integrity: sha512-ts6Wi+2j3jQjqi70w5AlN8DFnkSwC+MqmxEzdEALB2qXZYV3X/b1CTfgPLGJNMeAWxdPfU8FO1ms3NUfaHCPYg==}
    engines: {node: '>=10'}
    dev: true

  /get-symbol-description@1.0.0:
    resolution: {integrity: sha512-2EmdH1YvIQiZpltCNgkuiUnyukzxM/R6NDJX31Ke3BG1Nq5b0S2PhX59UKi9vZpPDQVdqn+1IcaAwnzTT5vCjw==}
    engines: {node: '>= 0.4'}
    dependencies:
      call-bind: 1.0.2
      get-intrinsic: 1.1.3
    dev: true

  /get-tsconfig@4.5.0:
    resolution: {integrity: sha512-MjhiaIWCJ1sAU4pIQ5i5OfOuHHxVo1oYeNsWTON7jxYkod8pHocXeh+SSbmu5OZZZK73B6cbJ2XADzXehLyovQ==}
    dev: true

  /glob-parent@5.1.2:
    resolution: {integrity: sha512-AOIgSQCepiJYwP3ARnGx+5VnTu2HBYdzbGP45eLw1vr3zB3vZLeyed1sC9hnbcOc9/SrMyM5RPQrkGz4aS9Zow==}
    engines: {node: '>= 6'}
    dependencies:
      is-glob: 4.0.3
    dev: true

  /glob-parent@6.0.2:
    resolution: {integrity: sha512-XxwI8EOhVQgWp6iDL+3b0r86f4d6AX6zSU55HfB4ydCEuXLXc5FcYeOu+nnGftS4TEju/11rt4KJPTMgbfmv4A==}
    engines: {node: '>=10.13.0'}
    dependencies:
      is-glob: 4.0.3
    dev: true

  /glob@7.1.6:
    resolution: {integrity: sha512-LwaxwyZ72Lk7vZINtNNrywX0ZuLyStrdDtabefZKAY5ZGJhVtgdznluResxNmPitE0SAO+O26sWTHeKSI2wMBA==}
    dependencies:
      fs.realpath: 1.0.0
      inflight: 1.0.6
      inherits: 2.0.4
      minimatch: 3.1.2
      once: 1.4.0
      path-is-absolute: 1.0.1
    dev: true

  /glob@7.2.3:
    resolution: {integrity: sha512-nFR0zLpU2YCaRxwoCJvL6UvCH2JFyFVIvwTLsIf21AuHlMskA1hhTdk+LlYJtOlYt9v6dvszD2BGRqBL+iQK9Q==}
    dependencies:
      fs.realpath: 1.0.0
      inflight: 1.0.6
      inherits: 2.0.4
      minimatch: 3.1.2
      once: 1.4.0
      path-is-absolute: 1.0.1
    dev: true

  /globals@13.17.0:
    resolution: {integrity: sha512-1C+6nQRb1GwGMKm2dH/E7enFAMxGTmGI7/dEdhy/DNelv85w9B72t3uc5frtMNXIbzrarJJ/lTCjcaZwbLJmyw==}
    engines: {node: '>=8'}
    dependencies:
      type-fest: 0.20.2
    dev: true

  /globalyzer@0.1.0:
    resolution: {integrity: sha512-40oNTM9UfG6aBmuKxk/giHn5nQ8RVz/SS4Ir6zgzOv9/qC3kKZ9v4etGTcJbEl/NyVQH7FGU7d+X1egr57Md2Q==}
    dev: true

  /globby@11.1.0:
    resolution: {integrity: sha512-jhIXaOzy1sb8IyocaruWSn1TjmnBVs8Ayhcy83rmxNJ8q2uWKCAj3CnJY+KpGSXCueAPc0i05kVvVKtP1t9S3g==}
    engines: {node: '>=10'}
    dependencies:
      array-union: 2.1.0
      dir-glob: 3.0.1
      fast-glob: 3.2.12
      ignore: 5.2.0
      merge2: 1.4.1
      slash: 3.0.0
    dev: true

  /globby@13.1.4:
    resolution: {integrity: sha512-iui/IiiW+QrJ1X1hKH5qwlMQyv34wJAYwH1vrf8b9kBA4sNiif3gKsMHa+BrdnOpEudWjpotfa7LrTzB1ERS/g==}
    engines: {node: ^12.20.0 || ^14.13.1 || >=16.0.0}
    dependencies:
      dir-glob: 3.0.1
      fast-glob: 3.2.12
      ignore: 5.2.0
      merge2: 1.4.1
      slash: 4.0.0
    dev: true

  /globrex@0.1.2:
    resolution: {integrity: sha512-uHJgbwAMwNFf5mLst7IWLNg14x1CkeqglJb/K3doi4dw6q2IvAAmM/Y81kevy83wP+Sst+nutFTYOGg3d1lsxg==}
    dev: true

  /gopd@1.0.1:
    resolution: {integrity: sha512-d65bNlIadxvpb/A2abVdlqKqV563juRnZ1Wtk6s1sIR8uNsXR70xqIzVqxVf1eTqDunwT2MkczEeaezCKTZhwA==}
    dependencies:
      get-intrinsic: 1.1.3

  /graceful-fs@4.2.10:
    resolution: {integrity: sha512-9ByhssR2fPVsNZj478qUUbKfmL0+t5BDVyjShtyZZLiK7ZDAArFFfopyOTj0M05wE2tJPisA4iTnnXl2YoPvOA==}
    dev: true

  /grapheme-splitter@1.0.4:
    resolution: {integrity: sha512-bzh50DW9kTPM00T8y4o8vQg89Di9oLJVLW/KaOGIXJWP/iqCN6WKYkbNOF04vFLJhwcpYUh9ydh/+5vpOqV4YQ==}
    dev: true

  /graphql@16.6.0:
    resolution: {integrity: sha512-KPIBPDlW7NxrbT/eh4qPXz5FiFdL5UbaA0XUNz2Rp3Z3hqBSkbj0GVjwFDztsWVauZUWsbKHgMg++sk8UX0bkw==}
    engines: {node: ^12.22.0 || ^14.16.0 || ^16.0.0 || >=17.0.0}
    dev: true

  /hard-rejection@2.1.0:
    resolution: {integrity: sha512-VIZB+ibDhx7ObhAe7OVtoEbuP4h/MuOTHJ+J8h/eBXotJYl0fBgR72xDFCKgIh22OJZIOVNxBMWuhAr10r8HdA==}
    engines: {node: '>=6'}
    dev: true

  /has-bigints@1.0.2:
    resolution: {integrity: sha512-tSvCKtBr9lkF0Ex0aQiP9N+OpV4zi2r/Nee5VkRDbaqv35RLYMzbwQfFSZZH0kR+Rd6302UJZ2p/bJCEoR3VoQ==}
    dev: true

  /has-flag@3.0.0:
    resolution: {integrity: sha512-sKJf1+ceQBr4SMkvQnBDNDtf4TXpVhVGateu0t918bl30FnbE2m4vNLX+VWe/dpjlb+HugGYzW7uQXH98HPEYw==}
    engines: {node: '>=4'}
    dev: true

  /has-flag@4.0.0:
    resolution: {integrity: sha512-EykJT/Q1KjTWctppgIAgfSO0tKVuZUjhgMr17kqTumMl6Afv3EISleU7qZUzoXDFTAHTDC4NOoG/ZxU3EvlMPQ==}
    engines: {node: '>=8'}
    dev: true

  /has-property-descriptors@1.0.0:
    resolution: {integrity: sha512-62DVLZGoiEBDHQyqG4w9xCuZ7eJEwNmJRWw2VY84Oedb7WFcA27fiEVe8oUQx9hAUJ4ekurquucTGwsyO1XGdQ==}
    dependencies:
      get-intrinsic: 1.1.3
    dev: true

  /has-symbols@1.0.3:
    resolution: {integrity: sha512-l3LCuF6MgDNwTDKkdYGEihYjt5pRPbEg46rtlmnSPlUbgmB8LOIrKJbYYFBSbnPaJexMKtiPO8hmeRjRz2Td+A==}
    engines: {node: '>= 0.4'}

  /has-tostringtag@1.0.0:
    resolution: {integrity: sha512-kFjcSNhnlGV1kyoGk7OXKSawH5JOb/LzUc5w9B02hOTO0dfFRjbHQKvg1d6cf3HbeUmtU9VbbV3qzZ2Teh97WQ==}
    engines: {node: '>= 0.4'}
    dependencies:
      has-symbols: 1.0.3

  /has@1.0.3:
    resolution: {integrity: sha512-f2dvO0VU6Oej7RkWJGrehjbzMAjFp5/VKPp5tTpWIV4JHHZK1/BxbFRtf/siA2SWTe09caDmVtYYzWEIbBS4zw==}
    engines: {node: '>= 0.4.0'}
    dependencies:
      function-bind: 1.1.1

  /hash.js@1.1.7:
    resolution: {integrity: sha512-taOaskGt4z4SOANNseOviYDvjEJinIkRgmp7LbKP2YTTmVxWBl87s/uzK9r+44BclBSp2X7K1hqeNfz9JbBeXA==}
    dependencies:
      inherits: 2.0.4
      minimalistic-assert: 1.0.1
    dev: false

  /headers-polyfill@3.1.2:
    resolution: {integrity: sha512-tWCK4biJ6hcLqTviLXVR9DTRfYGQMXEIUj3gwJ2rZ5wO/at3XtkI4g8mCvFdUF9l1KMBNCfmNAdnahm1cgavQA==}
    dev: true

  /hey-listen@1.0.8:
    resolution: {integrity: sha512-COpmrF2NOg4TBWUJ5UVyaCU2A88wEMkUPK4hNqyCkqHbxT92BbvfjoSozkAIIm6XhicGlJHhFdullInrdhwU8Q==}
    dev: false

  /hmac-drbg@1.0.1:
    resolution: {integrity: sha512-Tti3gMqLdZfhOQY1Mzf/AanLiqh1WTiJgEj26ZuYQ9fbkLomzGchCws4FyrSd4VkpBfiNhaE1On+lOz894jvXg==}
    dependencies:
      hash.js: 1.1.7
      minimalistic-assert: 1.0.1
      minimalistic-crypto-utils: 1.0.1
    dev: false

  /hosted-git-info@2.8.9:
    resolution: {integrity: sha512-mxIDAb9Lsm6DoOJ7xH+5+X4y1LU/4Hi50L9C5sIswK3JzULS4bwk1FvjdBgvYR4bzT4tuUQiC15FE2f5HbLvYw==}
    dev: true

  /html-encoding-sniffer@3.0.0:
    resolution: {integrity: sha512-oWv4T4yJ52iKrufjnyZPkrN0CH3QnrUqdB6In1g5Fe1mia8GmF36gnfNySxoZtxD5+NmYw1EElVXiBk93UeskA==}
    engines: {node: '>=12'}
    dependencies:
      whatwg-encoding: 2.0.0
    dev: true

  /html-escaper@2.0.2:
    resolution: {integrity: sha512-H2iMtd0I4Mt5eYiapRdIDjp+XzelXQ0tFE4JS7YFwFevXXMmOp9myNrUvCg0D6ws8iqkRPBfKHgbwig1SmlLfg==}
    dev: true

  /http-proxy-agent@5.0.0:
    resolution: {integrity: sha512-n2hY8YdoRE1i7r6M0w9DIw5GgZN0G25P8zLCRQ8rjXtTU3vsNFBI/vWK/UIeE6g5MUUz6avwAPXmL6Fy9D/90w==}
    engines: {node: '>= 6'}
    dependencies:
      '@tootallnate/once': 2.0.0
      agent-base: 6.0.2
      debug: 4.3.4
    transitivePeerDependencies:
      - supports-color
    dev: true

  /https-proxy-agent@5.0.1:
    resolution: {integrity: sha512-dFcAjpTQFgoLMzC2VwU+C/CbS7uRL0lWmxDITmqm7C+7F0Odmj6s9l6alZc6AELXhrnggM2CeWSXHGOdX2YtwA==}
    engines: {node: '>= 6'}
    dependencies:
      agent-base: 6.0.2
      debug: 4.3.4
    transitivePeerDependencies:
      - supports-color
    dev: true

  /human-id@1.0.2:
    resolution: {integrity: sha512-UNopramDEhHJD+VR+ehk8rOslwSfByxPIZyJRfV739NDhN5LF1fa1MqnzKm2lGTQRjNrjK19Q5fhkgIfjlVUKw==}
    dev: true

  /human-signals@2.1.0:
    resolution: {integrity: sha512-B4FFZ6q/T2jhhksgkbEW3HBvWIfDW85snkQgawt07S7J5QXTk6BkNV+0yAeZrM5QpMAdYlocGoljn0sJ/WQkFw==}
    engines: {node: '>=10.17.0'}
    dev: true

  /human-signals@3.0.1:
    resolution: {integrity: sha512-rQLskxnM/5OCldHo+wNXbpVgDn5A17CUoKX+7Sokwaknlq7CdSnphy0W39GU8dw59XiCXmFXDg4fRuckQRKewQ==}
    engines: {node: '>=12.20.0'}
    dev: true

  /humanize-ms@1.2.1:
    resolution: {integrity: sha512-Fl70vYtsAFb/C06PTS9dZBo7ihau+Tu/DNCk/OyHhea07S+aeMWpFFkUaXRa8fI+ScZbEI8dfSxwY7gxZ9SAVQ==}
    dependencies:
      ms: 2.1.3
    dev: false

  /iconv-lite@0.4.24:
    resolution: {integrity: sha512-v3MXnZAcvnywkTUEZomIActle7RXXeedOR31wwl7VlyoXO4Qi9arvSenNQWne1TcRwhCL1HwLI21bEqdpj8/rA==}
    engines: {node: '>=0.10.0'}
    dependencies:
      safer-buffer: 2.1.2
    dev: true

  /iconv-lite@0.6.3:
    resolution: {integrity: sha512-4fCk79wshMdzMp2rH06qWrJE4iolqLhCUH+OiuIgU++RB0+94NlDL81atO7GX55uUKueo0txHNtvEyI6D7WdMw==}
    engines: {node: '>=0.10.0'}
    dependencies:
      safer-buffer: 2.1.2
    dev: true

  /ieee754@1.2.1:
    resolution: {integrity: sha512-dcyqhDvX1C46lXZcVqCpK+FtMRQVdIMN6/Df5js2zouUsqG7I6sFxitIC+7KYK29KdXOLHdu9zL4sFnoVQnqaA==}

  /ignore@5.2.0:
    resolution: {integrity: sha512-CmxgYGiEPCLhfLnpPp1MoRmifwEIOgjcHXxOBjv7mY96c+eWScsOP9c112ZyLdWHi0FxHjI+4uVhKYp/gcdRmQ==}
    engines: {node: '>= 4'}
    dev: true

  /import-fresh@3.3.0:
    resolution: {integrity: sha512-veYYhQa+D1QBKznvhUHxb8faxlrwUnxseDAbAp457E0wLNio2bOSKnjYDhMj+YiAq61xrMGhQk9iXVk5FzgQMw==}
    engines: {node: '>=6'}
    dependencies:
      parent-module: 1.0.1
      resolve-from: 4.0.0
    dev: true

  /imurmurhash@0.1.4:
    resolution: {integrity: sha512-JmXMZ6wuvDmLiHEml9ykzqO6lwFbof0GG4IkcGaENdCRDDmMVnny7s5HsIgHCbaq0w2MyPhDqkhTUgS2LU2PHA==}
    engines: {node: '>=0.8.19'}
    dev: true

  /indent-string@4.0.0:
    resolution: {integrity: sha512-EdDDZu4A2OyIK7Lr/2zG+w5jmbuk1DVBnEwREQvBzspBJkCEbRa8GxU1lghYcaGJCnRWibjDXlq779X1/y5xwg==}
    engines: {node: '>=8'}
    dev: true

  /inflight@1.0.6:
    resolution: {integrity: sha512-k92I/b08q4wvFscXCLvqfsHCrjrF7yiXsQuIVvVE7N82W3+aqpzuUdBbfhWcy/FZR3/4IgflMgKLOsvPDrGCJA==}
    dependencies:
      once: 1.4.0
      wrappy: 1.0.2
    dev: true

  /inherits@2.0.4:
    resolution: {integrity: sha512-k/vGaX4/Yla3WzyMCvTQOXYeIHvqOKtnqBduzTHpzpQZzAskKMhZ2K+EnBiSM9zGSoIFeMpXKxa4dYeZIQqewQ==}

  /inquirer@8.2.5:
    resolution: {integrity: sha512-QAgPDQMEgrDssk1XiwwHoOGYF9BAbUcc1+j+FhEvaOt8/cKRqyLn0U5qA6F74fGhTMGxf92pOvPBeh29jQJDTQ==}
    engines: {node: '>=12.0.0'}
    dependencies:
      ansi-escapes: 4.3.2
      chalk: 4.1.2
      cli-cursor: 3.1.0
      cli-width: 3.0.0
      external-editor: 3.1.0
      figures: 3.2.0
      lodash: 4.17.21
      mute-stream: 0.0.8
      ora: 5.4.1
      run-async: 2.4.1
      rxjs: 7.8.0
      string-width: 4.2.3
      strip-ansi: 6.0.1
      through: 2.3.8
      wrap-ansi: 7.0.0
    dev: true

  /internal-slot@1.0.3:
    resolution: {integrity: sha512-O0DB1JC/sPyZl7cIo78n5dR7eUSwwpYPiXRhTzNxZVAMUuB8vlnRFyLxdrVToks6XPLVnFfbzaVd5WLjhgg+vA==}
    engines: {node: '>= 0.4'}
    dependencies:
      get-intrinsic: 1.1.3
      has: 1.0.3
      side-channel: 1.0.4
    dev: true

  /is-arguments@1.1.1:
    resolution: {integrity: sha512-8Q7EARjzEnKpt/PCD7e1cgUS0a6X8u5tdSiMqXhojOdoV9TsMsiO+9VLC5vAmO8N7/GmXn7yjR8qnA6bVAEzfA==}
    engines: {node: '>= 0.4'}
    dependencies:
      call-bind: 1.0.2
      has-tostringtag: 1.0.0

  /is-arrayish@0.2.1:
    resolution: {integrity: sha512-zz06S8t0ozoDXMG+ube26zeCTNXcKIPJZJi8hBrF4idCLms4CG9QtK7qBl1boi5ODzFpjswb5JPmHCbMpjaYzg==}
    dev: true

  /is-bigint@1.0.4:
    resolution: {integrity: sha512-zB9CruMamjym81i2JZ3UMn54PKGsQzsJeo6xvN3HJJ4CAsQNB6iRutp2To77OfCNuoxspsIhzaPoO1zyCEhFOg==}
    dependencies:
      has-bigints: 1.0.2
    dev: true

  /is-binary-path@2.1.0:
    resolution: {integrity: sha512-ZMERYes6pDydyuGidse7OsHxtbI7WVeUEozgR/g7rd0xUimYNlvZRE/K2MgZTjWy725IfelLeVcEM97mmtRGXw==}
    engines: {node: '>=8'}
    dependencies:
      binary-extensions: 2.2.0
    dev: true

  /is-boolean-object@1.1.2:
    resolution: {integrity: sha512-gDYaKHJmnj4aWxyj6YHyXVpdQawtVLHU5cb+eztPGczf6cjuTdwve5ZIEfgXqH4e57An1D1AKf8CZ3kYrQRqYA==}
    engines: {node: '>= 0.4'}
    dependencies:
      call-bind: 1.0.2
      has-tostringtag: 1.0.0
    dev: true

  /is-callable@1.2.7:
    resolution: {integrity: sha512-1BC0BVFhS/p0qtw6enp8e+8OD0UrK0oFLztSjNzhcKA3WDuJxxAPXzPuPtKkjEY9UUoEWlX/8fgKeu2S8i9JTA==}
    engines: {node: '>= 0.4'}

  /is-ci@3.0.1:
    resolution: {integrity: sha512-ZYvCgrefwqoQ6yTyYUbQu64HsITZ3NfKX1lzaEYdkTDcfKzzCI/wthRRYKkdjHKFVgNiXKAKm65Zo1pk2as/QQ==}
    hasBin: true
    dependencies:
      ci-info: 3.5.0
    dev: true

  /is-core-module@2.11.0:
    resolution: {integrity: sha512-RRjxlvLDkD1YJwDbroBHMb+cukurkDWNyHx7D3oNB5x9rb5ogcksMC5wHCadcXoo67gVr/+3GFySh3134zi6rw==}
    dependencies:
      has: 1.0.3
    dev: true

  /is-date-object@1.0.5:
    resolution: {integrity: sha512-9YQaSxsAiSwcvS33MBk3wTCVnWK+HhF8VZR2jRxehM16QcVOdHqPn4VPHmRK4lSr38n9JriurInLcP90xsYNfQ==}
    engines: {node: '>= 0.4'}
    dependencies:
      has-tostringtag: 1.0.0
    dev: true

  /is-docker@2.2.1:
    resolution: {integrity: sha512-F+i2BKsFrH66iaUFc0woD8sLy8getkwTwtOBjvs56Cx4CgJDeKQeqfz8wAYiSb8JOprWhHH5p77PbmYCvvUuXQ==}
    engines: {node: '>=8'}
    hasBin: true
    dev: true

  /is-extglob@2.1.1:
    resolution: {integrity: sha512-SbKbANkN603Vi4jEZv49LeVJMn4yGwsbzZworEoyEiutsN3nJYdbO36zfhGJ6QEDpOZIFkDtnq5JRxmvl3jsoQ==}
    engines: {node: '>=0.10.0'}
    dev: true

  /is-fullwidth-code-point@3.0.0:
    resolution: {integrity: sha512-zymm5+u+sCsSWyD9qNaejV3DFvhCKclKdizYaJUuHA83RLjb7nSuGnddCHGv0hk+KY7BMAlsWeK4Ueg6EV6XQg==}
    engines: {node: '>=8'}

  /is-fullwidth-code-point@4.0.0:
    resolution: {integrity: sha512-O4L094N2/dZ7xqVdrXhh9r1KODPJpFms8B5sGdJLPy664AgvXsreZUyCQQNItZRDlYug4xStLjNp/sz3HvBowQ==}
    engines: {node: '>=12'}
    dev: true

  /is-generator-function@1.0.10:
    resolution: {integrity: sha512-jsEjy9l3yiXEQ+PsXdmBwEPcOxaXWLspKdplFUVI9vq1iZgIekeC0L167qeu86czQaxed3q/Uzuw0swL0irL8A==}
    engines: {node: '>= 0.4'}
    dependencies:
      has-tostringtag: 1.0.0

  /is-glob@4.0.3:
    resolution: {integrity: sha512-xelSayHH36ZgE7ZWhli7pW34hNbNl8Ojv5KVmkJD4hBdD3th8Tfk9vYasLM+mXWOZhFkgZfxhLSnrwRr4elSSg==}
    engines: {node: '>=0.10.0'}
    dependencies:
      is-extglob: 2.1.1
    dev: true

  /is-interactive@1.0.0:
    resolution: {integrity: sha512-2HvIEKRoqS62guEC+qBjpvRubdX910WCMuJTZ+I9yvqKU2/12eSL549HMwtabb4oupdj2sMP50k+XJfB/8JE6w==}
    engines: {node: '>=8'}
    dev: true

  /is-negative-zero@2.0.2:
    resolution: {integrity: sha512-dqJvarLawXsFbNDeJW7zAz8ItJ9cd28YufuuFzh0G8pNHjJMnY08Dv7sYX2uF5UpQOwieAeOExEYAWWfu7ZZUA==}
    engines: {node: '>= 0.4'}
    dev: true

  /is-node-process@1.0.1:
    resolution: {integrity: sha512-5IcdXuf++TTNt3oGl9EBdkvndXA8gmc4bz/Y+mdEpWh3Mcn/+kOw6hI7LD5CocqJWMzeb0I0ClndRVNdEPuJXQ==}
    dev: true

  /is-number-object@1.0.7:
    resolution: {integrity: sha512-k1U0IRzLMo7ZlYIfzRu23Oh6MiIFasgpb9X76eqfFZAqwH44UI4KTBvBYIZ1dSL9ZzChTB9ShHfLkR4pdW5krQ==}
    engines: {node: '>= 0.4'}
    dependencies:
      has-tostringtag: 1.0.0
    dev: true

  /is-number@7.0.0:
    resolution: {integrity: sha512-41Cifkg6e8TylSpdtTpeLVMqvSBEVzTttHvERD741+pnZ8ANv0004MRL43QKPDlK9cGvNp6NZWZUBlbGXYxxng==}
    engines: {node: '>=0.12.0'}
    dev: true

  /is-plain-obj@1.1.0:
    resolution: {integrity: sha512-yvkRyxmFKEOQ4pNXCmJG5AEQNlXJS5LaONXo5/cLdTZdWvsZ1ioJEonLGAosKlMWE8lwUy/bJzMjcw8az73+Fg==}
    engines: {node: '>=0.10.0'}
    dev: true

  /is-potential-custom-element-name@1.0.1:
    resolution: {integrity: sha512-bCYeRA2rVibKZd+s2625gGnGF/t7DSqDs4dP7CrLA1m7jKWz6pps0LpYLJN8Q64HtmPKJ1hrN3nzPNKFEKOUiQ==}
    dev: true

  /is-regex@1.1.4:
    resolution: {integrity: sha512-kvRdxDsxZjhzUX07ZnLydzS1TU/TJlTUHHY4YLL87e37oUA49DfkLqgy+VjFocowy29cKvcSiu+kIv728jTTVg==}
    engines: {node: '>= 0.4'}
    dependencies:
      call-bind: 1.0.2
      has-tostringtag: 1.0.0
    dev: true

  /is-shared-array-buffer@1.0.2:
    resolution: {integrity: sha512-sqN2UDu1/0y6uvXyStCOzyhAjCSlHceFoMKJW8W9EU9cvic/QdsZ0kEU93HEy3IUEFZIiH/3w+AH/UQbPHNdhA==}
    dependencies:
      call-bind: 1.0.2
    dev: true

  /is-stream@2.0.1:
    resolution: {integrity: sha512-hFoiJiTl63nn+kstHGBtewWSKnQLpyb155KHheA1l39uvtO9nWIop1p3udqPcUd/xbF1VLMO4n7OI6p7RbngDg==}
    engines: {node: '>=8'}
    dev: true

  /is-stream@3.0.0:
    resolution: {integrity: sha512-LnQR4bZ9IADDRSkvpqMGvt/tEJWclzklNgSw48V5EAaAeDd6qGvN8ei6k5p0tvxSR171VmGyHuTiAOfxAbr8kA==}
    engines: {node: ^12.20.0 || ^14.13.1 || >=16.0.0}
    dev: true

  /is-string@1.0.7:
    resolution: {integrity: sha512-tE2UXzivje6ofPW7l23cjDOMa09gb7xlAqG6jG5ej6uPV32TlWP3NKPigtaGeHNu9fohccRYvIiZMfOOnOYUtg==}
    engines: {node: '>= 0.4'}
    dependencies:
      has-tostringtag: 1.0.0
    dev: true

  /is-subdir@1.2.0:
    resolution: {integrity: sha512-2AT6j+gXe/1ueqbW6fLZJiIw3F8iXGJtt0yDrZaBhAZEG1raiTxKWU+IPqMCzQAXOUCKdA4UDMgacKH25XG2Cw==}
    engines: {node: '>=4'}
    dependencies:
      better-path-resolve: 1.0.0
    dev: true

  /is-symbol@1.0.4:
    resolution: {integrity: sha512-C/CPBqKWnvdcxqIARxyOh4v1UUEOCHpgDa0WYgpKDFMszcrPcffg5uhwSgPCLD2WWxmq6isisz87tzT01tuGhg==}
    engines: {node: '>= 0.4'}
    dependencies:
      has-symbols: 1.0.3
    dev: true

  /is-typed-array@1.1.10:
    resolution: {integrity: sha512-PJqgEHiWZvMpaFZ3uTc8kHPM4+4ADTlDniuQL7cU/UDA0Ql7F70yGfHph3cLNe+c9toaigv+DFzTJKhc2CtO6A==}
    engines: {node: '>= 0.4'}
    dependencies:
      available-typed-arrays: 1.0.5
      call-bind: 1.0.2
      for-each: 0.3.3
      gopd: 1.0.1
      has-tostringtag: 1.0.0

  /is-typedarray@1.0.0:
    resolution: {integrity: sha512-cyA56iCMHAh5CdzjJIa4aohJyeO1YbwLi3Jc35MmRU6poroFjIGZzUzupGiRPOjgHg9TLu43xbpwXk523fMxKA==}
    dev: false

  /is-unicode-supported@0.1.0:
    resolution: {integrity: sha512-knxG2q4UC3u8stRGyAVJCOdxFmv5DZiRcdlIaAQXAbSfJya+OhopNotLQrstBhququ4ZpuKbDc/8S6mgXgPFPw==}
    engines: {node: '>=10'}
    dev: true

  /is-weakref@1.0.2:
    resolution: {integrity: sha512-qctsuLZmIQ0+vSSMfoVvyFe2+GSEvnmZ2ezTup1SBse9+twCCeial6EEi3Nc2KFcf6+qz2FBPnjXsk8xhKSaPQ==}
    dependencies:
      call-bind: 1.0.2
    dev: true

  /is-windows@1.0.2:
    resolution: {integrity: sha512-eXK1UInq2bPmjyX6e3VHIzMLobc4J94i4AWn+Hpq3OU5KkrRC96OAcR3PRJ/pGu6m8TRnBHP9dkXQVsT/COVIA==}
    engines: {node: '>=0.10.0'}
    dev: true

  /is-wsl@2.2.0:
    resolution: {integrity: sha512-fKzAra0rGJUUBwGBgNkHZuToZcn+TtXHpeCgmkMJMMYx1sQDYaCSyjJBSCa2nH1DGm7s3n1oBnohoVTBaN7Lww==}
    engines: {node: '>=8'}
    dependencies:
      is-docker: 2.2.1
    dev: true

  /isexe@2.0.0:
    resolution: {integrity: sha512-RHxMLp9lnKHGHRng9QFhRCMbYAcVpn69smSGcq3f36xjgVVWThj4qqLbTLlq7Ssj8B+fIQ1EuCEGI2lKsyQeIw==}
    dev: true

  /isomorphic-ws@4.0.1(ws@7.5.9):
    resolution: {integrity: sha512-BhBvN2MBpWTaSHdWRb/bwdZJ1WaehQ2L1KngkCkfLUGF0mAWAT1sQUQacEmQ0jXkFw/czDXPNQSL5u2/Krsz1w==}
    peerDependencies:
      ws: '*'
    dependencies:
      ws: 7.5.9
    dev: false

  /isomorphic-ws@5.0.0(ws@8.12.0):
    resolution: {integrity: sha512-muId7Zzn9ywDsyXgTIafTry2sV3nySZeUDe6YedVd1Hvuuep5AsIlqK+XefWpYTyJG5e503F2xIuT2lcU6rCSw==}
    peerDependencies:
      ws: '*'
    dependencies:
      ws: 8.12.0(bufferutil@4.0.7)(utf-8-validate@5.0.10)
    dev: true

  /istanbul-lib-coverage@3.2.0:
    resolution: {integrity: sha512-eOeJ5BHCmHYvQK7xt9GkdHuzuCGS1Y6g9Gvnx3Ym33fz/HpLRYxiS0wHNr+m/MBC8B647Xt608vCDEvhl9c6Mw==}
    engines: {node: '>=8'}
    dev: true

  /istanbul-lib-report@3.0.0:
    resolution: {integrity: sha512-wcdi+uAKzfiGT2abPpKZ0hSU1rGQjUQnLvtY5MpQ7QCTahD3VODhcu4wcfY1YtkGaDD5yuydOLINXsfbus9ROw==}
    engines: {node: '>=8'}
    dependencies:
      istanbul-lib-coverage: 3.2.0
      make-dir: 3.1.0
      supports-color: 7.2.0
    dev: true

  /istanbul-reports@3.1.5:
    resolution: {integrity: sha512-nUsEMa9pBt/NOHqbcbeJEgqIlY/K7rVWUX6Lql2orY5e9roQOthbR3vtY4zzf2orPELg80fnxxk9zUyPlgwD1w==}
    engines: {node: '>=8'}
    dependencies:
      html-escaper: 2.0.2
      istanbul-lib-report: 3.0.0
    dev: true

  /jayson@3.7.0:
    resolution: {integrity: sha512-tfy39KJMrrXJ+mFcMpxwBvFDetS8LAID93+rycFglIQM4kl3uNR3W4lBLE/FFhsoUCEox5Dt2adVpDm/XtebbQ==}
    engines: {node: '>=8'}
    hasBin: true
    dependencies:
      '@types/connect': 3.4.35
      '@types/node': 12.20.55
      '@types/ws': 7.4.7
      JSONStream: 1.3.5
      commander: 2.20.3
      delay: 5.0.0
      es6-promisify: 5.0.0
      eyes: 0.1.8
      isomorphic-ws: 4.0.1(ws@7.5.9)
      json-stringify-safe: 5.0.1
      lodash: 4.17.21
      uuid: 8.3.2
      ws: 7.5.9
    transitivePeerDependencies:
      - bufferutil
      - utf-8-validate
    dev: false

  /joycon@3.1.1:
    resolution: {integrity: sha512-34wB/Y7MW7bzjKRjUKTa46I2Z7eV62Rkhva+KkopW7Qvv/OSWBqvkSY7vusOPrNuZcUG3tApvdVgNB8POj3SPw==}
    engines: {node: '>=10'}
    dev: true

  /js-levenshtein@1.1.6:
    resolution: {integrity: sha512-X2BB11YZtrRqY4EnQcLX5Rh373zbK4alC1FW7D7MBhL2gtcC17cTnr6DmfHZeS0s2rTHjUTMMHfG7gO8SSdw+g==}
    engines: {node: '>=0.10.0'}
    dev: true

  /js-sha3@0.8.0:
    resolution: {integrity: sha512-gF1cRrHhIzNfToc802P800N8PpXS+evLLXfsVpowqmAFR9uwbi89WvXg2QspOmXL8QL86J4T1EpFu+yUkwJY3Q==}
    dev: false

  /js-tokens@4.0.0:
    resolution: {integrity: sha512-RdJUflcE3cUzKiMqQgsCu06FPu9UdIJO0beYbPhHN4k6apgJtifcoCtT9bcxOpYBtpD2kCM6Sbzg4CausW/PKQ==}

  /js-yaml@3.14.1:
    resolution: {integrity: sha512-okMH7OXXJ7YrN9Ok3/SXrnu4iX9yOk+25nqX4imS2npuvTYDmo/QEZoqwZkYaIDk3jVvBOTOIEgEhaLOynBS9g==}
    hasBin: true
    dependencies:
      argparse: 1.0.10
      esprima: 4.0.1
    dev: true

  /js-yaml@4.1.0:
    resolution: {integrity: sha512-wpxZs9NoxZaJESJGIZTyDEaYpl0FKSA+FB9aJiyemKhMwkxQg63h4T1KJgUGHpTqPDNRcmmYLugrRjJlBtWvRA==}
    hasBin: true
    dependencies:
      argparse: 2.0.1
    dev: true

  /jsdom@20.0.3:
    resolution: {integrity: sha512-SYhBvTh89tTfCD/CRdSOm13mOBa42iTaTyfyEWBdKcGdPxPtLFBXuHR8XHb33YNYaP+lLbmSvBTsnoesCNJEsQ==}
    engines: {node: '>=14'}
    peerDependencies:
      canvas: ^2.5.0
    peerDependenciesMeta:
      canvas:
        optional: true
    dependencies:
      abab: 2.0.6
      acorn: 8.8.1
      acorn-globals: 7.0.1
      cssom: 0.5.0
      cssstyle: 2.3.0
      data-urls: 3.0.2
      decimal.js: 10.4.3
      domexception: 4.0.0
      escodegen: 2.0.0
      form-data: 4.0.0
      html-encoding-sniffer: 3.0.0
      http-proxy-agent: 5.0.0
      https-proxy-agent: 5.0.1
      is-potential-custom-element-name: 1.0.1
      nwsapi: 2.2.2
      parse5: 7.1.2
      saxes: 6.0.0
      symbol-tree: 3.2.4
      tough-cookie: 4.1.2
      w3c-xmlserializer: 4.0.0
      webidl-conversions: 7.0.0
      whatwg-encoding: 2.0.0
      whatwg-mimetype: 3.0.0
      whatwg-url: 11.0.0
      ws: 8.12.0(bufferutil@4.0.7)(utf-8-validate@5.0.10)
      xml-name-validator: 4.0.0
    transitivePeerDependencies:
      - bufferutil
      - supports-color
      - utf-8-validate
    dev: true

  /json-parse-even-better-errors@2.3.1:
    resolution: {integrity: sha512-xyFwyhro/JEof6Ghe2iz2NcXoj2sloNsWr/XsERDK/oiPCfaNhl5ONfp+jQdAZRQQ0IJWNzH9zIZF7li91kh2w==}
    dev: true

  /json-rpc-engine@6.1.0:
    resolution: {integrity: sha512-NEdLrtrq1jUZyfjkr9OCz9EzCNhnRyWtt1PAnvnhwy6e8XETS0Dtc+ZNCO2gvuAoKsIn2+vCSowXTYE4CkgnAQ==}
    engines: {node: '>=10.0.0'}
    dependencies:
      '@metamask/safe-event-emitter': 2.0.0
      eth-rpc-errors: 4.0.2
    dev: false

  /json-rpc-random-id@1.0.1:
    resolution: {integrity: sha512-RJ9YYNCkhVDBuP4zN5BBtYAzEl03yq/jIIsyif0JY9qyJuQQZNeDK7anAPKKlyEtLSj2s8h6hNh2F8zO5q7ScA==}
    dev: false

  /json-schema-traverse@0.4.1:
    resolution: {integrity: sha512-xbbCH5dCYU5T8LcEhhuh7HJ88HXuW3qsI3Y0zOZFKfZEHcpWiHU/Jxzk629Brsab/mMiHQti9wMP+845RPe3Vg==}
    dev: true

  /json-stable-stringify-without-jsonify@1.0.1:
    resolution: {integrity: sha512-Bdboy+l7tA3OGW6FjyFHWkP5LuByj1Tk33Ljyq0axyzdk9//JSi2u3fP1QSmd1KNwq6VOKYGlAu87CisVir6Pw==}
    dev: true

  /json-stringify-safe@5.0.1:
    resolution: {integrity: sha512-ZClg6AaYvamvYEE82d3Iyd3vSSIjQ+odgjaTzRuO3s7toCdFKczob2i0zCh7JE8kWn17yvAWhUVxvqGwUalsRA==}
    dev: false

  /json5@1.0.1:
    resolution: {integrity: sha512-aKS4WQjPenRxiQsC93MNfjx+nbF4PAdYzmd/1JIj8HYzqfbu86beTuNgXDzPknWk0n0uARlyewZo4s++ES36Ow==}
    hasBin: true
    dependencies:
      minimist: 1.2.7
    dev: true

  /jsonfile@4.0.0:
    resolution: {integrity: sha512-m6F1R3z8jjlf2imQHS2Qez5sjKWQzbuuhuJ/FKYFRZvPE3PuHcSMVZzfsLhGVOkfd20obL5SWEBew5ShlquNxg==}
    optionalDependencies:
      graceful-fs: 4.2.10
    dev: true

  /jsonfile@6.1.0:
    resolution: {integrity: sha512-5dgndWOriYSm5cnYaJNhalLNDKOqFwyDB/rr1E9ZsGciGvKPs8R2xYGCacuf3z6K1YKDz182fd+fY3cn3pMqXQ==}
    dependencies:
      universalify: 2.0.0
    optionalDependencies:
      graceful-fs: 4.2.10
    dev: true

  /jsonparse@1.3.1:
    resolution: {integrity: sha512-POQXvpdL69+CluYsillJ7SUhKvytYjW9vG/GKpnf+xP8UWgYEM/RaMzHHofbALDiKbbP1W8UEYmgGl39WkPZsg==}
    engines: {'0': node >= 0.2.0}
    dev: false

  /keccak@3.0.2:
    resolution: {integrity: sha512-PyKKjkH53wDMLGrvmRGSNWgmSxZOUqbnXwKL9tmgbFYA1iAYqW21kfR7mZXV0MlESiefxQQE9X9fTa3X+2MPDQ==}
    engines: {node: '>=10.0.0'}
    requiresBuild: true
    dependencies:
      node-addon-api: 2.0.2
      node-gyp-build: 4.5.0
      readable-stream: 3.6.0
    dev: false

  /keyvaluestorage-interface@1.0.0:
    resolution: {integrity: sha512-8t6Q3TclQ4uZynJY9IGr2+SsIGwK9JHcO6ootkHCGA0CrQCRy+VkouYNO2xicET6b9al7QKzpebNow+gkpCL8g==}
    dev: false

  /kind-of@6.0.3:
    resolution: {integrity: sha512-dcS1ul+9tmeD95T+x28/ehLgd9mENa3LsvDTtzm3vyBEO7RPptvAD+t44WVXaUjTBRcrpFeFlC8WCruUR456hw==}
    engines: {node: '>=0.10.0'}
    dev: true

  /kleur@4.1.5:
    resolution: {integrity: sha512-o+NO+8WrRiQEE4/7nwRJhN1HWpVmJm511pBHUxPLtp0BUISzlBplORYSmTclCnJvQq2tKu/sgl3xVpkc7ZWuQQ==}
    engines: {node: '>=6'}
    dev: true

  /levn@0.3.0:
    resolution: {integrity: sha512-0OO4y2iOHix2W6ujICbKIaEQXvFQHue65vUG3pb5EUomzPI90z9hsA1VsO/dbIIpC53J8gxM9Q4Oho0jrCM/yA==}
    engines: {node: '>= 0.8.0'}
    dependencies:
      prelude-ls: 1.1.2
      type-check: 0.3.2
    dev: true

  /levn@0.4.1:
    resolution: {integrity: sha512-+bT2uH4E5LGE7h/n3evcS/sQlJXCpIp6ym8OWJ5eV6+67Dsql/LaaT7qJBAt2rzfoa/5QBGBhxDix1dMt2kQKQ==}
    engines: {node: '>= 0.8.0'}
    dependencies:
      prelude-ls: 1.2.1
      type-check: 0.4.0
    dev: true

  /lilconfig@2.0.6:
    resolution: {integrity: sha512-9JROoBW7pobfsx+Sq2JsASvCo6Pfo6WWoUW79HuB1BCoBXD4PLWJPqDF6fNj67pqBYTbAHkE57M1kS/+L1neOg==}
    engines: {node: '>=10'}
    dev: true

  /lines-and-columns@1.2.4:
    resolution: {integrity: sha512-7ylylesZQ/PV29jhEDl3Ufjo6ZX7gCqJr5F7PKrqc93v7fzSymt1BpwEU8nAUXs8qzzvqhbjhK5QZg6Mt/HkBg==}
    dev: true

  /lint-staged@13.1.0:
    resolution: {integrity: sha512-pn/sR8IrcF/T0vpWLilih8jmVouMlxqXxKuAojmbiGX5n/gDnz+abdPptlj0vYnbfE0SQNl3CY/HwtM0+yfOVQ==}
    engines: {node: ^14.13.1 || >=16.0.0}
    hasBin: true
    dependencies:
      cli-truncate: 3.1.0
      colorette: 2.0.19
      commander: 9.4.1
      debug: 4.3.4
      execa: 6.1.0
      lilconfig: 2.0.6
      listr2: 5.0.7
      micromatch: 4.0.5
      normalize-path: 3.0.0
      object-inspect: 1.12.2
      pidtree: 0.6.0
      string-argv: 0.3.1
      yaml: 2.1.3
    transitivePeerDependencies:
      - enquirer
      - supports-color
    dev: true

  /listr2@5.0.7:
    resolution: {integrity: sha512-MD+qXHPmtivrHIDRwPYdfNkrzqDiuaKU/rfBcec3WMyMF3xylQj3jMq344OtvQxz7zaCFViRAeqlr2AFhPvXHw==}
    engines: {node: ^14.13.1 || >=16.0.0}
    peerDependencies:
      enquirer: '>= 2.3.0 < 3'
    peerDependenciesMeta:
      enquirer:
        optional: true
    dependencies:
      cli-truncate: 2.1.0
      colorette: 2.0.19
      log-update: 4.0.0
      p-map: 4.0.0
      rfdc: 1.3.0
      rxjs: 7.8.0
      through: 2.3.8
      wrap-ansi: 7.0.0
    dev: true

  /lit-element@3.3.2:
    resolution: {integrity: sha512-xXAeVWKGr4/njq0rGC9dethMnYCq5hpKYrgQZYTzawt9YQhMiXfD+T1RgrdY3NamOxwq2aXlb0vOI6e29CKgVQ==}
    dependencies:
      '@lit-labs/ssr-dom-shim': 1.1.1
      '@lit/reactive-element': 1.6.1
      lit-html: 2.7.3
    dev: false

  /lit-html@2.7.3:
    resolution: {integrity: sha512-9DyLzcn/kbRGowz2vFmSANFbRZTxYUgYYFqzie89w6GLpPUiBCDHfcdeRUV/k3Q2ueYxNjfv46yPCtKAEAPOVw==}
    dependencies:
      '@types/trusted-types': 2.0.2
    dev: false

  /lit@2.7.3:
    resolution: {integrity: sha512-0a+u+vVbmgSfPu+fyvqjMPBX0Kwbyj9QOv9MbQFZhWGlV2cyk3lEwgfUQgYN+i/lx++1Z3wZknSIp3QCKxHLyg==}
    dependencies:
      '@lit/reactive-element': 1.6.1
      lit-element: 3.3.2
      lit-html: 2.7.3
    dev: false

  /load-tsconfig@0.2.3:
    resolution: {integrity: sha512-iyT2MXws+dc2Wi6o3grCFtGXpeMvHmJqS27sMPGtV2eUu4PeFnG+33I8BlFK1t1NWMjOpcx9bridn5yxLDX2gQ==}
    engines: {node: ^12.20.0 || ^14.13.1 || >=16.0.0}
    dev: true

  /load-yaml-file@0.2.0:
    resolution: {integrity: sha512-OfCBkGEw4nN6JLtgRidPX6QxjBQGQf72q3si2uvqyFEMbycSFFHwAZeXx6cJgFM9wmLrf9zBwCP3Ivqa+LLZPw==}
    engines: {node: '>=6'}
    dependencies:
      graceful-fs: 4.2.10
      js-yaml: 3.14.1
      pify: 4.0.1
      strip-bom: 3.0.0
    dev: true

  /local-pkg@0.4.2:
    resolution: {integrity: sha512-mlERgSPrbxU3BP4qBqAvvwlgW4MTg78iwJdGGnv7kibKjWcJksrG3t6LB5lXI93wXRDvG4NpUgJFmTG4T6rdrg==}
    engines: {node: '>=14'}
    dev: true

  /locate-path@5.0.0:
    resolution: {integrity: sha512-t7hw9pI+WvuwNJXwk5zVHpyhIqzg2qTlklJOf0mVxGSbe3Fp2VieZcduNYjaLDoy6p9uGpQEGWG87WpMKlNq8g==}
    engines: {node: '>=8'}
    dependencies:
      p-locate: 4.1.0

  /locate-path@6.0.0:
    resolution: {integrity: sha512-iPZK6eYjbxRu3uB4/WZ3EsEIMJFMqAoopl3R+zuq0UjcAm/MO6KCweDgPfP3elTztoKP3KtnVHxTn2NHBSDVUw==}
    engines: {node: '>=10'}
    dependencies:
      p-locate: 5.0.0
    dev: true

  /lodash.isequal@4.5.0:
    resolution: {integrity: sha512-pDo3lu8Jhfjqls6GkMgpahsF9kCyayhgykjyLMNFTKWrpVdAQtYyB4muAMWozBB4ig/dtWAmsMxLEI8wuz+DYQ==}
    dev: false

  /lodash.merge@4.6.2:
    resolution: {integrity: sha512-0KpjqXRVvrYyCsX1swR/XTK0va6VQkQM6MNo7PqW77ByjAhoARA8EfrP1N4+KlKj8YS0ZUCtRT/YUuhyYDujIQ==}
    dev: true

  /lodash.sortby@4.7.0:
    resolution: {integrity: sha512-HDWXG8isMntAyRF5vZ7xKuEvOhT4AhlRt/3czTSjvGUxjYCBVRQY48ViDHyfYz9VIoBkW4TMGQNapx+l3RUwdA==}
    dev: true

  /lodash.startcase@4.4.0:
    resolution: {integrity: sha512-+WKqsK294HMSc2jEbNgpHpd0JfIBhp7rEV4aqXWqFr6AlXov+SlcgB1Fv01y2kGe3Gc8nMW7VA0SrGuSkRfIEg==}
    dev: true

  /lodash@4.17.21:
    resolution: {integrity: sha512-v2kDEe57lecTulaDIuNTPy3Ry4gLGJ6Z1O3vE1krgXZNrsQ+LFTGHVxVjcXPs17LhbZVGedAJv8XZ1tvj5FvSg==}

  /log-symbols@4.1.0:
    resolution: {integrity: sha512-8XPvpAA8uyhfteu8pIvQxpJZ7SYYdpUivZpGy6sFsBuKRY/7rQGavedeB8aK+Zkyq6upMFVL/9AW6vOYzfRyLg==}
    engines: {node: '>=10'}
    dependencies:
      chalk: 4.1.2
      is-unicode-supported: 0.1.0
    dev: true

  /log-update@4.0.0:
    resolution: {integrity: sha512-9fkkDevMefjg0mmzWFBW8YkFP91OrizzkW3diF7CpG+S2EYdy4+TVfGwz1zeF8x7hCx1ovSPTOE9Ngib74qqUg==}
    engines: {node: '>=10'}
    dependencies:
      ansi-escapes: 4.3.2
      cli-cursor: 3.1.0
      slice-ansi: 4.0.0
      wrap-ansi: 6.2.0
    dev: true

  /lokijs@1.5.12:
    resolution: {integrity: sha512-Q5ALD6JiS6xAUWCwX3taQmgwxyveCtIIuL08+ml0nHwT3k0S/GIFJN+Hd38b1qYIMaE5X++iqsqWVksz7SYW+Q==}

  /loose-envify@1.4.0:
    resolution: {integrity: sha512-lyuxPGr/Wfhrlem2CL/UcnUc1zcqKAImBDzukY7Y5F/yQiNdko6+fRLevlw1HgMySw7f611UIY408EtxRSoK3Q==}
    hasBin: true
    dependencies:
      js-tokens: 4.0.0
    dev: false

  /loupe@2.3.4:
    resolution: {integrity: sha512-OvKfgCC2Ndby6aSTREl5aCCPTNIzlDfQZvZxNUrBrihDhL3xcrYegTblhmEiCrg2kKQz4XsFIaemE5BF4ybSaQ==}
    dependencies:
      get-func-name: 2.0.0
    dev: true

  /lru-cache@4.1.5:
    resolution: {integrity: sha512-sWZlbEP2OsHNkXrMl5GYk/jKk70MBng6UU4YI/qGDYbgf6YbP4EvmqISbXCoJiRKs+1bSpFHVgQxvJ17F2li5g==}
    dependencies:
      pseudomap: 1.0.2
      yallist: 2.1.2
    dev: true

  /lru-cache@6.0.0:
    resolution: {integrity: sha512-Jo6dJ04CmSjuznwJSS3pUeWmd/H0ffTlkXXgwZi+eq1UCmqQwCh+eLsYOYCwY991i2Fah4h1BEMCx4qThGbsiA==}
    engines: {node: '>=10'}
    dependencies:
      yallist: 4.0.0

  /make-dir@3.1.0:
    resolution: {integrity: sha512-g3FeP20LNwhALb/6Cz6Dd4F2ngze0jz7tbzrD2wAV+o9FeNHe4rL+yK2md0J/fiSf1sa1ADhXqi5+oVwOM/eGw==}
    engines: {node: '>=8'}
    dependencies:
      semver: 6.3.0
    dev: true

  /map-obj@1.0.1:
    resolution: {integrity: sha512-7N/q3lyZ+LVCp7PzuxrJr4KMbBE2hW7BT7YNia330OFxIf4d3r5zVpicP2650l7CPN6RM9zOJRl3NGpqSiw3Eg==}
    engines: {node: '>=0.10.0'}
    dev: true

  /map-obj@4.3.0:
    resolution: {integrity: sha512-hdN1wVrZbb29eBGiGjJbeP8JbKjq1urkHJ/LIP/NY48MZ1QVXUsQBV1G1zvYFHn1XE06cwjBsOI2K3Ulnj1YXQ==}
    engines: {node: '>=8'}
    dev: true

  /meow@6.1.1:
    resolution: {integrity: sha512-3YffViIt2QWgTy6Pale5QpopX/IvU3LPL03jOTqp6pGj3VjesdO/U8CuHMKpnQr4shCNCM5fd5XFFvIIl6JBHg==}
    engines: {node: '>=8'}
    dependencies:
      '@types/minimist': 1.2.2
      camelcase-keys: 6.2.2
      decamelize-keys: 1.1.1
      hard-rejection: 2.1.0
      minimist-options: 4.1.0
      normalize-package-data: 2.5.0
      read-pkg-up: 7.0.1
      redent: 3.0.0
      trim-newlines: 3.0.1
      type-fest: 0.13.1
      yargs-parser: 18.1.3
    dev: true

  /merge-stream@2.0.0:
    resolution: {integrity: sha512-abv/qOcuPfk3URPfDzmZU1LKmuw8kT+0nIHvKrKgFrwifol/doWcdA4ZqsWQ8ENrFKkd67Mfpo/LovbIUsbt3w==}
    dev: true

  /merge2@1.4.1:
    resolution: {integrity: sha512-8q7VEgMJW4J8tcfVPy8g09NcQwZdbwFEqhe/WZkoIzjn/3TGDwtOCYtXGxA3O8tPzpczCCDgv+P2P5y00ZJOOg==}
    engines: {node: '>= 8'}
    dev: true

  /micromatch@4.0.5:
    resolution: {integrity: sha512-DMy+ERcEW2q8Z2Po+WNXuw3c5YaUSFjAO5GsJqfEl7UjvtIuFKO6ZrKvcItdy98dwFI2N1tg3zNIdKaQT+aNdA==}
    engines: {node: '>=8.6'}
    dependencies:
      braces: 3.0.2
      picomatch: 2.3.1
    dev: true

  /mime-db@1.52.0:
    resolution: {integrity: sha512-sPU4uV7dYlvtWJxwwxHD0PuihVNiE7TyAbQ5SWxDCB9mUYvOgroQOwYQQOKPJ8CIbE+1ETVlOoK1UC2nU3gYvg==}
    engines: {node: '>= 0.6'}
    dev: true

  /mime-types@2.1.35:
    resolution: {integrity: sha512-ZDY+bPm5zTTF+YpCrAU9nK0UgICYPT0QtT1NZWFv4s++TNkcgVaT0g6+4R2uI4MjQjzysHB1zxuWL50hzaeXiw==}
    engines: {node: '>= 0.6'}
    dependencies:
      mime-db: 1.52.0
    dev: true

  /mimic-fn@2.1.0:
    resolution: {integrity: sha512-OqbOk5oEQeAZ8WXWydlu9HJjz9WVdEIvamMCcXmuqUYjTknH/sqsWvhQ3vgwKFRR1HpjvNBKQ37nbJgYzGqGcg==}
    engines: {node: '>=6'}
    dev: true

  /mimic-fn@4.0.0:
    resolution: {integrity: sha512-vqiC06CuhBTUdZH+RYl8sFrL096vA45Ok5ISO6sE/Mr1jRbGH4Csnhi8f3wKVl7x8mO4Au7Ir9D3Oyv1VYMFJw==}
    engines: {node: '>=12'}
    dev: true

  /min-indent@1.0.1:
    resolution: {integrity: sha512-I9jwMn07Sy/IwOj3zVkVik2JTvgpaykDZEigL6Rx6N9LbMywwUSMtxET+7lVoDLLd3O3IXwJwvuuns8UB/HeAg==}
    engines: {node: '>=4'}
    dev: true

  /minimalistic-assert@1.0.1:
    resolution: {integrity: sha512-UtJcAD4yEaGtjPezWuO9wC4nwUnVH/8/Im3yEHQP4b67cXlD/Qr9hdITCU1xDbSEXg2XKNaP8jsReV7vQd00/A==}
    dev: false

  /minimalistic-crypto-utils@1.0.1:
    resolution: {integrity: sha512-JIYlbt6g8i5jKfJ3xz7rF0LXmv2TkDxBLUkiBeZ7bAx4GnnNMr8xFpGnOxn6GhTEHx3SjRrZEoU+j04prX1ktg==}
    dev: false

  /minimatch@3.1.2:
    resolution: {integrity: sha512-J7p63hRiAjw1NDEww1W7i37+ByIrOWO5XQQAzZ3VOcL0PNybwpfmV/N05zFAzwQ9USyEcX6t3UO+K5aqBQOIHw==}
    dependencies:
      brace-expansion: 1.1.11
    dev: true

  /minimist-options@4.1.0:
    resolution: {integrity: sha512-Q4r8ghd80yhO/0j1O3B2BjweX3fiHg9cdOwjJd2J76Q135c+NDxGCqdYKQ1SKBuFfgWbAUzBfvYjPUEeNgqN1A==}
    engines: {node: '>= 6'}
    dependencies:
      arrify: 1.0.1
      is-plain-obj: 1.1.0
      kind-of: 6.0.3
    dev: true

  /minimist@1.2.7:
    resolution: {integrity: sha512-bzfL1YUZsP41gmu/qjrEk0Q6i2ix/cVeAhbCbqH9u3zYutS1cLg00qhrD0M2MVdCcx4Sc0UpP2eBWo9rotpq6g==}
    dev: true

  /mixme@0.5.4:
    resolution: {integrity: sha512-3KYa4m4Vlqx98GPdOHghxSdNtTvcP8E0kkaJ5Dlh+h2DRzF7zpuVVcA8B0QpKd11YJeP9QQ7ASkKzOeu195Wzw==}
    engines: {node: '>= 8.0.0'}
    dev: true

  /motion@10.15.5:
    resolution: {integrity: sha512-ejP6KioN4pigTGxL93APzOnvtLklParL59UQB2T3HWXQBxFcIp5/7YXFmkgiA6pNKKzjvnLhnonRBN5iSFMnNw==}
    dependencies:
      '@motionone/animation': 10.15.1
      '@motionone/dom': 10.15.5
      '@motionone/svelte': 10.15.5
      '@motionone/types': 10.15.1
      '@motionone/utils': 10.15.1
      '@motionone/vue': 10.15.5
    dev: false

  /mrmime@1.0.1:
    resolution: {integrity: sha512-hzzEagAgDyoU1Q6yg5uI+AorQgdvMCur3FcKf7NhMKWsaYg+RnbTyHRa/9IlLF9rf455MOCtcqqrQQ83pPP7Uw==}
    engines: {node: '>=10'}
    dev: true

  /ms@2.0.0:
    resolution: {integrity: sha512-Tpp60P6IUJDTuOq/5Z8cdskzJujfwqfOTkrwIwj7IRISpnkJnT6SyJ4PCPnGMoFjC9ddhal5KVIYtAt97ix05A==}
    dev: true

  /ms@2.1.2:
    resolution: {integrity: sha512-sGkPx+VjMtmA6MX27oA4FBFELFCZZ4S4XqeGOXCv68tT+jb3vk/RyaKWP0PTKyWtmLSM0b+adUTEvbs1PEaH2w==}

  /ms@2.1.3:
    resolution: {integrity: sha512-6FlzubTLZG3J2a/NVCAleEhjzq5oxgHyaCU9yYXvcLsvoVaHJq/s5xXI6/XXP6tz7R9xAOtHnSO/tXtF3WRTlA==}

  /msw@0.49.3(typescript@4.9.4):
    resolution: {integrity: sha512-kRCbDNbNnRq5LC1H/NUceZlrPAvSrMH6Or0mirIuH69NY84xwDruPn/hkXTovIK1KwDwbk+ZdoSyJlpiekLxEA==}
    engines: {node: '>=14'}
    hasBin: true
    requiresBuild: true
    peerDependencies:
      typescript: '>= 4.4.x <= 4.9.x'
    peerDependenciesMeta:
      typescript:
        optional: true
    dependencies:
      '@mswjs/cookies': 0.2.2
      '@mswjs/interceptors': 0.17.6
      '@open-draft/until': 1.0.3
      '@types/cookie': 0.4.1
      '@types/js-levenshtein': 1.1.1
      chalk: 4.1.1
      chokidar: 3.5.3
      cookie: 0.4.2
      graphql: 16.6.0
      headers-polyfill: 3.1.2
      inquirer: 8.2.5
      is-node-process: 1.0.1
      js-levenshtein: 1.1.6
      node-fetch: 2.6.7
      outvariant: 1.3.0
      path-to-regexp: 6.2.1
      strict-event-emitter: 0.4.4
      type-fest: 2.19.0
      typescript: 4.9.4
      yargs: 17.6.0
    transitivePeerDependencies:
      - encoding
      - supports-color
    dev: true

  /multiformats@9.9.0:
    resolution: {integrity: sha512-HoMUjhH9T8DDBNT+6xzkrd9ga/XiBI4xLr58LJACwK6G3HTOPeMz4nB4KJs33L2BelrIJa7P0VuNaVF3hMYfjg==}
    dev: false

  /mute-stream@0.0.8:
    resolution: {integrity: sha512-nnbWWOkoWyUsTjKrhgD0dcz22mdkSnpYqbEjIm2nhwhuxlSkpywJmBo8h0ZqJdkp73mb90SssHkN4rsRaBAfAA==}
    dev: true

  /mz@2.7.0:
    resolution: {integrity: sha512-z81GNO7nnYMEhrGh9LeymoE4+Yr0Wn5McHIZMK5cfQCl+NDX08sCZgUc9/6MHni9IWuFLm1Z3HTCXu2z9fN62Q==}
    dependencies:
      any-promise: 1.3.0
      object-assign: 4.1.1
      thenify-all: 1.6.0
    dev: true

  /nanoid@3.3.4:
    resolution: {integrity: sha512-MqBkQh/OHTS2egovRtLk45wEyNXwF+cokD+1YPf9u5VfJiRdAiRwB2froX5Co9Rh20xs4siNPm8naNotSD6RBw==}
    engines: {node: ^10 || ^12 || ^13.7 || ^14 || >=15.0.1}
    hasBin: true
    dev: true

  /natural-compare-lite@1.4.0:
    resolution: {integrity: sha512-Tj+HTDSJJKaZnfiuw+iaF9skdPpTo2GtEly5JHnWV/hfv2Qj/9RKsGISQtLh2ox3l5EAGw487hnBee0sIJ6v2g==}
    dev: true

  /natural-compare@1.4.0:
    resolution: {integrity: sha512-OWND8ei3VtNC9h7V60qff3SVobHr996CTwgxubgyQYEpg290h9J0buyECNNJexkFm5sOajh5G116RYA1c8ZMSw==}
    dev: true

  /node-addon-api@2.0.2:
    resolution: {integrity: sha512-Ntyt4AIXyaLIuMHF6IOoTakB3K+RWxwtsHNRxllEoA6vPwP9o4866g6YWDLUdnucilZhmkxiHwHr11gAENw+QA==}
    dev: false

  /node-fetch@2.6.7:
    resolution: {integrity: sha512-ZjMPFEfVx5j+y2yF35Kzx5sF7kDzxuDj6ziH4FFbOp87zKDZNx8yExJIb05OGF4Nlt9IHFIMBkRl41VdvcNdbQ==}
    engines: {node: 4.x || >=6.0.0}
    peerDependencies:
      encoding: ^0.1.0
    peerDependenciesMeta:
      encoding:
        optional: true
    dependencies:
      whatwg-url: 5.0.0

  /node-gyp-build@4.5.0:
    resolution: {integrity: sha512-2iGbaQBV+ITgCz76ZEjmhUKAKVf7xfY1sRl4UiKQspfZMH2h06SyhNsnSVy50cwkFQDGLyif6m/6uFXHkOZ6rg==}
    hasBin: true

  /normalize-package-data@2.5.0:
    resolution: {integrity: sha512-/5CMN3T0R4XTj4DcGaexo+roZSdSFW/0AOOTROrjxzCG1wrWXEsGbRKevjlIL+ZDE4sZlJr5ED4YW0yqmkK+eA==}
    dependencies:
      hosted-git-info: 2.8.9
      resolve: 1.22.1
      semver: 5.7.1
      validate-npm-package-license: 3.0.4
    dev: true

  /normalize-path@3.0.0:
    resolution: {integrity: sha512-6eZs5Ls3WtCisHWp9S2GUy8dqkpGi4BVSz3GaqiE6ezub0512ESztXUwUB6C6IKbQkY2Pnb/mD4WYojCRwcwLA==}
    engines: {node: '>=0.10.0'}
    dev: true

  /npm-run-path@4.0.1:
    resolution: {integrity: sha512-S48WzZW777zhNIrn7gxOlISNAqi9ZC/uQFnRdbeIHhZhCA6UqpkOT8T1G7BvfdgP4Er8gF4sUbaS0i7QvIfCWw==}
    engines: {node: '>=8'}
    dependencies:
      path-key: 3.1.1
    dev: true

  /npm-run-path@5.1.0:
    resolution: {integrity: sha512-sJOdmRGrY2sjNTRMbSvluQqg+8X7ZK61yvzBEIDhz4f8z1TZFYABsqjjCBd/0PUNE9M6QDgHJXQkGUEm7Q+l9Q==}
    engines: {node: ^12.20.0 || ^14.13.1 || >=16.0.0}
    dependencies:
      path-key: 4.0.0
    dev: true

  /nwsapi@2.2.2:
    resolution: {integrity: sha512-90yv+6538zuvUMnN+zCr8LuV6bPFdq50304114vJYJ8RDyK8D5O9Phpbd6SZWgI7PwzmmfN1upeOJlvybDSgCw==}
    dev: true

  /object-assign@4.1.1:
    resolution: {integrity: sha512-rJgTQnkUnH1sFw8yT6VSU3zD3sWmu6sZhIseY8VX+GRu3P6F7Fu+JNDoXfklElbLJSnc3FUQHVe4cU5hj+BcUg==}
    engines: {node: '>=0.10.0'}
    dev: true

  /object-inspect@1.12.2:
    resolution: {integrity: sha512-z+cPxW0QGUp0mcqcsgQyLVRDoXFQbXOwBaqyF7VIgI4TWNQsDHrBpUQslRmIfAoYWdYzs6UlKJtB2XJpTaNSpQ==}

  /object-keys@1.1.1:
    resolution: {integrity: sha512-NuAESUOUMrlIXOfHKzD6bpPu3tYt3xvjNdRIQ+FeT0lNb4K8WR70CaDxhuNguS2XG+GjkyMwOzsN5ZktImfhLA==}
    engines: {node: '>= 0.4'}
    dev: true

  /object.assign@4.1.4:
    resolution: {integrity: sha512-1mxKf0e58bvyjSCtKYY4sRe9itRk3PJpquJOjeIkz885CczcI4IvJJDLPS72oowuSh+pBxUFROpX+TU++hxhZQ==}
    engines: {node: '>= 0.4'}
    dependencies:
      call-bind: 1.0.2
      define-properties: 1.1.4
      has-symbols: 1.0.3
      object-keys: 1.1.1
    dev: true

  /object.values@1.1.5:
    resolution: {integrity: sha512-QUZRW0ilQ3PnPpbNtgdNV1PDbEqLIiSFB3l+EnGtBQ/8SUTLj1PZwtQHABZtLgwpJZTSZhuGLOGk57Drx2IvYg==}
    engines: {node: '>= 0.4'}
    dependencies:
      call-bind: 1.0.2
      define-properties: 1.1.4
      es-abstract: 1.20.4
    dev: true

  /on-exit-leak-free@0.2.0:
    resolution: {integrity: sha512-dqaz3u44QbRXQooZLTUKU41ZrzYrcvLISVgbrzbyCMxpmSLJvZ3ZamIJIZ29P6OhZIkNIQKosdeM6t1LYbA9hg==}
    dev: false

  /once@1.4.0:
    resolution: {integrity: sha512-lNaJgI+2Q5URQBkccEKHTQOPaXdUxnZZElQTZY0MFUAuaEqe1E+Nyvgdz/aIyNi6Z9MzO5dv1H8n58/GELp3+w==}
    dependencies:
      wrappy: 1.0.2

  /onetime@5.1.2:
    resolution: {integrity: sha512-kbpaSSGJTWdAY5KPVeMOKXSrPtr8C8C7wodJbcsd51jRnmD+GZu8Y0VoU6Dm5Z4vWr0Ig/1NKuWRKf7j5aaYSg==}
    engines: {node: '>=6'}
    dependencies:
      mimic-fn: 2.1.0
    dev: true

  /onetime@6.0.0:
    resolution: {integrity: sha512-1FlR+gjXK7X+AsAHso35MnyN5KqGwJRi/31ft6x0M194ht7S+rWAvd7PHss9xSKMzE0asv1pyIHaJYq+BbacAQ==}
    engines: {node: '>=12'}
    dependencies:
      mimic-fn: 4.0.0
    dev: true

  /open@8.4.2:
    resolution: {integrity: sha512-7x81NCL719oNbsq/3mh+hVrAWmFuEYUqrq/Iw3kUzH8ReypT9QQ0BLoJS7/G9k6N81XjW4qHWtjWwe/9eLy1EQ==}
    engines: {node: '>=12'}
    dependencies:
      define-lazy-prop: 2.0.0
      is-docker: 2.2.1
      is-wsl: 2.2.0
    dev: true

  /optionator@0.8.3:
    resolution: {integrity: sha512-+IW9pACdk3XWmmTXG8m3upGUJst5XRGzxMRjXzAuJ1XnIFNvfhjjIuYkDvysnPQ7qzqVzLt78BCruntqRhWQbA==}
    engines: {node: '>= 0.8.0'}
    dependencies:
      deep-is: 0.1.4
      fast-levenshtein: 2.0.6
      levn: 0.3.0
      prelude-ls: 1.1.2
      type-check: 0.3.2
      word-wrap: 1.2.3
    dev: true

  /optionator@0.9.1:
    resolution: {integrity: sha512-74RlY5FCnhq4jRxVUPKDaRwrVNXMqsGsiW6AJw4XK8hmtm10wC0ypZBLw5IIp85NZMr91+qd1RvvENwg7jjRFw==}
    engines: {node: '>= 0.8.0'}
    dependencies:
      deep-is: 0.1.4
      fast-levenshtein: 2.0.6
      levn: 0.4.1
      prelude-ls: 1.2.1
      type-check: 0.4.0
      word-wrap: 1.2.3
    dev: true

  /ora@5.4.1:
    resolution: {integrity: sha512-5b6Y85tPxZZ7QytO+BQzysW31HJku27cRIlkbAXaNx+BdcVi+LlRFmVXzeF6a7JCwJpyw5c4b+YSVImQIrBpuQ==}
    engines: {node: '>=10'}
    dependencies:
      bl: 4.1.0
      chalk: 4.1.2
      cli-cursor: 3.1.0
      cli-spinners: 2.7.0
      is-interactive: 1.0.0
      is-unicode-supported: 0.1.0
      log-symbols: 4.1.0
      strip-ansi: 6.0.1
      wcwidth: 1.0.1
    dev: true

  /os-tmpdir@1.0.2:
    resolution: {integrity: sha512-D2FR03Vir7FIu45XBY20mTb+/ZSWB00sjU9jdQXt83gDrI4Ztz5Fs7/yy74g2N5SVQY4xY1qDr4rNddwYRVX0g==}
    engines: {node: '>=0.10.0'}
    dev: true

  /outdent@0.5.0:
    resolution: {integrity: sha512-/jHxFIzoMXdqPzTaCpFzAAWhpkSjZPF4Vsn6jAfNpmbH/ymsmd7Qc6VE9BGn0L6YMj6uwpQLxCECpus4ukKS9Q==}
    dev: true

  /outvariant@1.3.0:
    resolution: {integrity: sha512-yeWM9k6UPfG/nzxdaPlJkB2p08hCg4xP6Lx99F+vP8YF7xyZVfTmJjrrNalkmzudD4WFvNLVudQikqUmF8zhVQ==}
    dev: true

  /p-filter@2.1.0:
    resolution: {integrity: sha512-ZBxxZ5sL2HghephhpGAQdoskxplTwr7ICaehZwLIlfL6acuVgZPm8yBNuRAFBGEqtD/hmUeq9eqLg2ys9Xr/yw==}
    engines: {node: '>=8'}
    dependencies:
      p-map: 2.1.0
    dev: true

  /p-limit@2.3.0:
    resolution: {integrity: sha512-//88mFWSJx8lxCzwdAABTJL2MyWB12+eIY7MDL2SqLmAkeKU9qxRvWuSyTjm3FUmpBEMuFfckAIqEaVGUDxb6w==}
    engines: {node: '>=6'}
    dependencies:
      p-try: 2.2.0

  /p-limit@3.1.0:
    resolution: {integrity: sha512-TYOanM3wGwNGsZN2cVTYPArw454xnXj5qmWF1bEoAc4+cU/ol7GVh7odevjp1FNHduHc3KZMcFduxU5Xc6uJRQ==}
    engines: {node: '>=10'}
    dependencies:
      yocto-queue: 0.1.0
    dev: true

  /p-locate@4.1.0:
    resolution: {integrity: sha512-R79ZZ/0wAxKGu3oYMlz8jy/kbhsNrS7SKZ7PxEHBgJ5+F2mtFW2fK2cOtBh1cHYkQsbzFV7I+EoRKe6Yt0oK7A==}
    engines: {node: '>=8'}
    dependencies:
      p-limit: 2.3.0

  /p-locate@5.0.0:
    resolution: {integrity: sha512-LaNjtRWUBY++zB5nE/NwcaoMylSPk+S+ZHNB1TzdbMJMny6dynpAGt7X/tl/QYq3TIeE6nxHppbo2LGymrG5Pw==}
    engines: {node: '>=10'}
    dependencies:
      p-limit: 3.1.0
    dev: true

  /p-map@2.1.0:
    resolution: {integrity: sha512-y3b8Kpd8OAN444hxfBbFfj1FY/RjtTd8tzYwhUqNYXx0fXx2iX4maP4Qr6qhIKbQXI02wTLAda4fYUbDagTUFw==}
    engines: {node: '>=6'}
    dev: true

  /p-map@4.0.0:
    resolution: {integrity: sha512-/bjOqmgETBYB5BoEeGVea8dmvHb2m9GLy1E9W43yeyfP6QQCZGFNa+XRceJEuDB6zqr+gKpIAmlLebMpykw/MQ==}
    engines: {node: '>=10'}
    dependencies:
      aggregate-error: 3.1.0
    dev: true

  /p-try@2.2.0:
    resolution: {integrity: sha512-R4nPAVTAU0B9D35/Gk3uJf/7XYbQcyohSKdvAxIRSNghFl4e71hVoGnBNQz9cWaXxO2I10KTC+3jMdvvoKw6dQ==}
    engines: {node: '>=6'}

  /parent-module@1.0.1:
    resolution: {integrity: sha512-GQ2EWRpQV8/o+Aw8YqtfZZPfNRWZYkbidE9k5rpl/hC3vtHHBfGm2Ifi6qWV+coDGkrUKZAxE3Lot5kcsRlh+g==}
    engines: {node: '>=6'}
    dependencies:
      callsites: 3.1.0
    dev: true

  /parse-json@5.2.0:
    resolution: {integrity: sha512-ayCKvm/phCGxOkYRSCM82iDwct8/EonSEgCSxWxD7ve6jHggsFl4fZVQBPRNgQoKiuV/odhFrGzQXZwbifC8Rg==}
    engines: {node: '>=8'}
    dependencies:
      '@babel/code-frame': 7.18.6
      error-ex: 1.3.2
      json-parse-even-better-errors: 2.3.1
      lines-and-columns: 1.2.4
    dev: true

  /parse5@7.1.2:
    resolution: {integrity: sha512-Czj1WaSVpaoj0wbhMzLmWD69anp2WH7FXMB9n1Sy8/ZFF9jolSQVMu1Ij5WIyGmcBmhk7EOndpO4mIpihVqAXw==}
    dependencies:
      entities: 4.4.0
    dev: true

  /path-exists@4.0.0:
    resolution: {integrity: sha512-ak9Qy5Q7jYb2Wwcey5Fpvg2KoAc/ZIhLSLOSBmRmygPsGwkVVt0fZa0qrtMz+m6tJTAHfZQ8FnmB4MG4LWy7/w==}
    engines: {node: '>=8'}

  /path-is-absolute@1.0.1:
    resolution: {integrity: sha512-AVbw3UJ2e9bq64vSaS9Am0fje1Pa8pbGqTTsmXfaIiMpnr5DlDhfJOuLj9Sf95ZPVDAUerDfEk88MPmPe7UCQg==}
    engines: {node: '>=0.10.0'}
    dev: true

  /path-key@3.1.1:
    resolution: {integrity: sha512-ojmeN0qd+y0jszEtoY48r0Peq5dwMEkIlCOu6Q5f41lfkswXuKtYrhgoTpLnyIcHm24Uhqx+5Tqm2InSwLhE6Q==}
    engines: {node: '>=8'}
    dev: true

  /path-key@4.0.0:
    resolution: {integrity: sha512-haREypq7xkM7ErfgIyA0z+Bj4AGKlMSdlQE2jvJo6huWD1EdkKYV+G/T4nq0YEF2vgTT8kqMFKo1uHn950r4SQ==}
    engines: {node: '>=12'}
    dev: true

  /path-parse@1.0.7:
    resolution: {integrity: sha512-LDJzPVEEEPR+y48z93A0Ed0yXb8pAByGWo/k5YYdYgpY2/2EsOsksJrq7lOHxryrVOn1ejG6oAp8ahvOIQD8sw==}
    dev: true

  /path-to-regexp@6.2.1:
    resolution: {integrity: sha512-JLyh7xT1kizaEvcaXOQwOc2/Yhw6KZOvPf1S8401UyLk86CU79LN3vl7ztXGm/pZ+YjoyAJ4rxmHwbkBXJX+yw==}
    dev: true

  /path-type@4.0.0:
    resolution: {integrity: sha512-gDKb8aZMDeD/tZWs9P6+q0J9Mwkdl6xMV8TjnGP3qJVJ06bdMgkbBlLU8IdfOsIsFz2BW1rNVT3XuNEl8zPAvw==}
    engines: {node: '>=8'}
    dev: true

  /pathval@1.1.1:
    resolution: {integrity: sha512-Dp6zGqpTdETdR63lehJYPeIOqpiNBNtc7BpWSLrOje7UaIsE5aY92r/AunQA7rsXvet3lrJ3JnZX29UPTKXyKQ==}
    dev: true

  /picocolors@1.0.0:
    resolution: {integrity: sha512-1fygroTLlHu66zi26VoTDv8yRgm0Fccecssto+MhsZ0D/DGW2sm8E8AjW7NU5VVTRt5GxbeZ5qBuJr+HyLYkjQ==}
    dev: true

  /picomatch@2.3.1:
    resolution: {integrity: sha512-JU3teHTNjmE2VCGFzuY8EXzCDVwEqB2a8fsIvwaStHhAWJEeVd1o1QD80CU6+ZdEXXSLbSsuLwJjkCBWqRQUVA==}
    engines: {node: '>=8.6'}
    dev: true

  /pidtree@0.6.0:
    resolution: {integrity: sha512-eG2dWTVw5bzqGRztnHExczNxt5VGsE6OwTeCG3fdUf9KBsZzO3R5OIIIzWR+iZA0NtZ+RDVdaoE2dK1cn6jH4g==}
    engines: {node: '>=0.10'}
    hasBin: true
    dev: true

  /pify@3.0.0:
    resolution: {integrity: sha512-C3FsVNH1udSEX48gGX1xfvwTWfsYWj5U+8/uK15BGzIGrKoUpghX8hWZwa/OFnakBiiVNmBvemTJR5mcy7iPcg==}
    engines: {node: '>=4'}
    dev: false

  /pify@4.0.1:
    resolution: {integrity: sha512-uB80kBFb/tfd68bVleG9T5GGsGPjJrLAUpR5PZIrhBnIaRTQRjqdJSsIKkOP6OAIFbj7GOrcudc5pNjZ+geV2g==}
    engines: {node: '>=6'}
    dev: true

  /pify@5.0.0:
    resolution: {integrity: sha512-eW/gHNMlxdSP6dmG6uJip6FXN0EQBwm2clYYd8Wul42Cwu/DK8HEftzsapcNdYe2MfLiIwZqsDk2RDEsTE79hA==}
    engines: {node: '>=10'}
    dev: false

  /pino-abstract-transport@0.5.0:
    resolution: {integrity: sha512-+KAgmVeqXYbTtU2FScx1XS3kNyfZ5TrXY07V96QnUSFqo2gAqlvmaxH67Lj7SWazqsMabf+58ctdTcBgnOLUOQ==}
    dependencies:
      duplexify: 4.1.2
      split2: 4.1.0
    dev: false

  /pino-std-serializers@4.0.0:
    resolution: {integrity: sha512-cK0pekc1Kjy5w9V2/n+8MkZwusa6EyyxfeQCB799CQRhRt/CqYKiWs5adeu8Shve2ZNffvfC/7J64A2PJo1W/Q==}
    dev: false

  /pino@7.11.0:
    resolution: {integrity: sha512-dMACeu63HtRLmCG8VKdy4cShCPKaYDR4youZqoSWLxl5Gu99HUw8bw75thbPv9Nip+H+QYX8o3ZJbTdVZZ2TVg==}
    hasBin: true
    dependencies:
      atomic-sleep: 1.0.0
      fast-redact: 3.1.2
      on-exit-leak-free: 0.2.0
      pino-abstract-transport: 0.5.0
      pino-std-serializers: 4.0.0
      process-warning: 1.0.0
      quick-format-unescaped: 4.0.4
      real-require: 0.1.0
      safe-stable-stringify: 2.4.1
      sonic-boom: 2.8.0
      thread-stream: 0.15.2
    dev: false

  /pirates@4.0.5:
    resolution: {integrity: sha512-8V9+HQPupnaXMA23c5hvl69zXvTwTzyAYasnkb0Tts4XvO4CliqONMOnvlq26rkhLC3nWDFBJf73LU1e1VZLaQ==}
    engines: {node: '>= 6'}
    dev: true

  /pkg-dir@4.2.0:
    resolution: {integrity: sha512-HRDzbaKjC+AOWVXxAU/x54COGeIv9eb+6CkDSQoNTt4XyWoIJvuPsXizxu/Fr23EiekbtZwmh1IcIG/l/a10GQ==}
    engines: {node: '>=8'}
    dependencies:
      find-up: 4.1.0
    dev: true

  /pngjs@5.0.0:
    resolution: {integrity: sha512-40QW5YalBNfQo5yRYmiw7Yz6TKKVr3h6970B2YE+3fQpsWcrbj1PzJgxeJ19DRQjhMbKPIuMY8rFaXc8moolVw==}
    engines: {node: '>=10.13.0'}
    dev: false

  /postcss-load-config@3.1.4:
    resolution: {integrity: sha512-6DiM4E7v4coTE4uzA8U//WhtPwyhiim3eyjEMFCnUpzbrkK9wJHgKDT2mR+HbtSrd/NubVaYTOpSpjUl8NQeRg==}
    engines: {node: '>= 10'}
    peerDependencies:
      postcss: '>=8.0.9'
      ts-node: '>=9.0.0'
    peerDependenciesMeta:
      postcss:
        optional: true
      ts-node:
        optional: true
    dependencies:
      lilconfig: 2.0.6
      yaml: 1.10.2
    dev: true

  /postcss@8.4.18:
    resolution: {integrity: sha512-Wi8mWhncLJm11GATDaQKobXSNEYGUHeQLiQqDFG1qQ5UTDPTEvKw0Xt5NsTpktGTwLps3ByrWsBrG0rB8YQ9oA==}
    engines: {node: ^10 || ^12 || >=14}
    dependencies:
      nanoid: 3.3.4
      picocolors: 1.0.0
      source-map-js: 1.0.2
    dev: true

  /preact@10.12.0:
    resolution: {integrity: sha512-+w8ix+huD8CNZemheC53IPjMUFk921i02o30u0K6h53spMX41y/QhVDnG/nU2k42/69tvqWmVsgNLIiwRAcmxg==}
    dev: false

  /preferred-pm@3.0.3:
    resolution: {integrity: sha512-+wZgbxNES/KlJs9q40F/1sfOd/j7f1O9JaHcW5Dsn3aUUOZg3L2bjpVUcKV2jvtElYfoTuQiNeMfQJ4kwUAhCQ==}
    engines: {node: '>=10'}
    dependencies:
      find-up: 5.0.0
      find-yarn-workspace-root2: 1.2.16
      path-exists: 4.0.0
      which-pm: 2.0.0
    dev: true

  /prelude-ls@1.1.2:
    resolution: {integrity: sha512-ESF23V4SKG6lVSGZgYNpbsiaAkdab6ZgOxe52p7+Kid3W3u3bxR4Vfd/o21dmN7jSt0IwgZ4v5MUd26FEtXE9w==}
    engines: {node: '>= 0.8.0'}
    dev: true

  /prelude-ls@1.2.1:
    resolution: {integrity: sha512-vkcDPrRZo1QZLbn5RLGPpg/WmIQ65qoWWhcGKf/b5eplkkarX0m9z8ppCat4mlOqUsWpyNuYgO3VRyrYHSzX5g==}
    engines: {node: '>= 0.8.0'}
    dev: true

  /prettier-linter-helpers@1.0.0:
    resolution: {integrity: sha512-GbK2cP9nraSSUF9N2XwUwqfzlAFlMNYYl+ShE/V+H8a9uNl/oUqB1w2EL54Jh0OlyRSd8RfWYJ3coVS4TROP2w==}
    engines: {node: '>=6.0.0'}
    dependencies:
      fast-diff: 1.2.0
    dev: true

  /prettier@2.8.3:
    resolution: {integrity: sha512-tJ/oJ4amDihPoufT5sM0Z1SKEuKay8LfVAMlbbhnnkvt6BUserZylqo2PN+p9KeljLr0OHa2rXHU1T8reeoTrw==}
    engines: {node: '>=10.13.0'}
    hasBin: true
    dev: true

  /process-warning@1.0.0:
    resolution: {integrity: sha512-du4wfLyj4yCZq1VupnVSZmRsPJsNuxoDQFdCFHLaYiEbFBD7QE0a+I4D7hOxrVnh78QE/YipFAj9lXHiXocV+Q==}
    dev: false

  /proxy-compare@2.5.0:
    resolution: {integrity: sha512-f1us0OsVAJ3tdIMXGQx2lmseYS4YXe4W+sKF5g5ww/jV+5ogMadPt+sIZ+88Ga9kvMJsrRNWzCrKPpr6pMWYbA==}
    dev: false

  /pseudomap@1.0.2:
    resolution: {integrity: sha512-b/YwNhb8lk1Zz2+bXXpS/LK9OisiZZ1SNsSLxN1x2OXVEhW2Ckr/7mWE5vrC1ZTiJlD9g19jWszTmJsB+oEpFQ==}
    dev: true

  /psl@1.9.0:
    resolution: {integrity: sha512-E/ZsdU4HLs/68gYzgGTkMicWTLPdAftJLfJFlLUAAKZGkStNU72sZjT66SnMDVOfOWY/YAoiD7Jxa9iHvngcag==}
    dev: true

  /punycode@2.1.1:
    resolution: {integrity: sha512-XRsRjdf+j5ml+y/6GKHPZbrF/8p2Yga0JPtdqTIY2Xe5ohJPD9saDJJLPvp9+NSBprVvevdXZybnj2cv8OEd0A==}
    engines: {node: '>=6'}
    dev: true

  /qrcode@1.5.1:
    resolution: {integrity: sha512-nS8NJ1Z3md8uTjKtP+SGGhfqmTCs5flU/xR623oI0JX+Wepz9R8UrRVCTBTJm3qGw3rH6jJ6MUHjkDx15cxSSg==}
    engines: {node: '>=10.13.0'}
    hasBin: true
    dependencies:
      dijkstrajs: 1.0.2
      encode-utf8: 1.0.3
      pngjs: 5.0.0
      yargs: 15.4.1
    dev: false

  /qrcode@1.5.3:
    resolution: {integrity: sha512-puyri6ApkEHYiVl4CFzo1tDkAZ+ATcnbJrJ6RiBM1Fhctdn/ix9MTE3hRph33omisEbC/2fcfemsseiKgBPKZg==}
    engines: {node: '>=10.13.0'}
    hasBin: true
    dependencies:
      dijkstrajs: 1.0.2
      encode-utf8: 1.0.3
      pngjs: 5.0.0
      yargs: 15.4.1
    dev: false

  /qs@6.11.0:
    resolution: {integrity: sha512-MvjoMCJwEarSbUYk5O+nmoSzSutSsTwF85zcHPQ9OrlFoZOYIjaqBAJIqIXjptyD5vThxGq52Xu/MaJzRkIk4Q==}
    engines: {node: '>=0.6'}
    dependencies:
      side-channel: 1.0.4
    dev: false

  /query-string@6.13.5:
    resolution: {integrity: sha512-svk3xg9qHR39P3JlHuD7g3nRnyay5mHbrPctEBDUxUkHRifPHXJDhBUycdCC0NBjXoDf44Gb+IsOZL1Uwn8M/Q==}
    engines: {node: '>=6'}
    dependencies:
      decode-uri-component: 0.2.2
      split-on-first: 1.1.0
      strict-uri-encode: 2.0.0
    dev: false

  /query-string@7.1.3:
    resolution: {integrity: sha512-hh2WYhq4fi8+b+/2Kg9CEge4fDPvHS534aOOvOZeQ3+Vf2mCFsaFBYj0i+iXcAq6I9Vzp5fjMFBlONvayDC1qg==}
    engines: {node: '>=6'}
    dependencies:
      decode-uri-component: 0.2.2
      filter-obj: 1.1.0
      split-on-first: 1.1.0
      strict-uri-encode: 2.0.0
    dev: false

  /querystringify@2.2.0:
    resolution: {integrity: sha512-FIqgj2EUvTa7R50u0rGsyTftzjYmv/a3hO345bZNrqabNqjtgiDMgmo4mkUjd+nzU5oF3dClKqFIPUKybUyqoQ==}
    dev: true

  /queue-microtask@1.2.3:
    resolution: {integrity: sha512-NuaNSa6flKT5JaSYQzJok04JzTL1CA6aGhv5rfLW3PgqA+M2ChpZQnAC8h8i4ZFkBS8X5RqkDBHA7r4hej3K9A==}
    dev: true

  /quick-format-unescaped@4.0.4:
    resolution: {integrity: sha512-tYC1Q1hgyRuHgloV/YXs2w15unPVh8qfu/qCTfhTYamaw7fyhumKa2yGpdSo87vY32rIclj+4fWYQXUMs9EHvg==}
    dev: false

  /quick-lru@4.0.1:
    resolution: {integrity: sha512-ARhCpm70fzdcvNQfPoy49IaanKkTlRWF2JMzqhcJbhSFRZv7nPTvZJdcY7301IPmvW+/p0RgIWnQDLJxifsQ7g==}
    engines: {node: '>=8'}
    dev: true

  /randombytes@2.1.0:
    resolution: {integrity: sha512-vYl3iOX+4CKUWuxGi9Ukhie6fsqXqS9FE2Zaic4tNFD2N2QQaXOMFbuKK4QmDHC0JO6B1Zp41J0LpT0oR68amQ==}
    dependencies:
      safe-buffer: 5.2.1
    dev: false

  /react@18.2.0:
    resolution: {integrity: sha512-/3IjMdb2L9QbBdWiW5e3P2/npwMBaU9mHCSCUzNln0ZCYbcfTsGbTJrU/kGemdH2IWmB2ioZ+zkxtmq6g09fGQ==}
    engines: {node: '>=0.10.0'}
    dependencies:
      loose-envify: 1.4.0
    dev: false

  /read-pkg-up@7.0.1:
    resolution: {integrity: sha512-zK0TB7Xd6JpCLmlLmufqykGE+/TlOePD6qKClNW7hHDKFh/J7/7gCWGR7joEQEW1bKq3a3yUZSObOoWLFQ4ohg==}
    engines: {node: '>=8'}
    dependencies:
      find-up: 4.1.0
      read-pkg: 5.2.0
      type-fest: 0.8.1
    dev: true

  /read-pkg@5.2.0:
    resolution: {integrity: sha512-Ug69mNOpfvKDAc2Q8DRpMjjzdtrnv9HcSMX+4VsZxD1aZ6ZzrIE7rlzXBtWTyhULSMKg076AW6WR5iZpD0JiOg==}
    engines: {node: '>=8'}
    dependencies:
      '@types/normalize-package-data': 2.4.1
      normalize-package-data: 2.5.0
      parse-json: 5.2.0
      type-fest: 0.6.0
    dev: true

  /read-yaml-file@1.1.0:
    resolution: {integrity: sha512-VIMnQi/Z4HT2Fxuwg5KrY174U1VdUIASQVWXXyqtNRtxSr9IYkn1rsI6Tb6HsrHCmB7gVpNwX6JxPTHcH6IoTA==}
    engines: {node: '>=6'}
    dependencies:
      graceful-fs: 4.2.10
      js-yaml: 3.14.1
      pify: 4.0.1
      strip-bom: 3.0.0
    dev: true

  /readable-stream@3.6.0:
    resolution: {integrity: sha512-BViHy7LKeTz4oNnkcLJ+lVSL6vpiFeX6/d3oSH8zCW7UxP2onchk+vTGB143xuFjHS3deTgkKoXXymXqymiIdA==}
    engines: {node: '>= 6'}
    dependencies:
      inherits: 2.0.4
      string_decoder: 1.3.0
      util-deprecate: 1.0.2

  /readdirp@3.6.0:
    resolution: {integrity: sha512-hOS089on8RduqdbhvQ5Z37A0ESjsqz6qnRcffsMU3495FuTdqSm+7bhJ29JvIOsBDEEnan5DPu9t3To9VRlMzA==}
    engines: {node: '>=8.10.0'}
    dependencies:
      picomatch: 2.3.1
    dev: true

  /real-require@0.1.0:
    resolution: {integrity: sha512-r/H9MzAWtrv8aSVjPCMFpDMl5q66GqtmmRkRjpHTsp4zBAa+snZyiQNlMONiUmEJcsnaw0wCauJ2GWODr/aFkg==}
    engines: {node: '>= 12.13.0'}
    dev: false

  /redent@3.0.0:
    resolution: {integrity: sha512-6tDA8g98We0zd0GvVeMT9arEOnTw9qM03L9cJXaCjrip1OO764RDBLBfrB4cwzNGDj5OA5ioymC9GkizgWJDUg==}
    engines: {node: '>=8'}
    dependencies:
      indent-string: 4.0.0
      strip-indent: 3.0.0
    dev: true

  /regenerator-runtime@0.13.10:
    resolution: {integrity: sha512-KepLsg4dU12hryUO7bp/axHAKvwGOCV0sGloQtpagJ12ai+ojVDqkeGSiRX1zlq+kjIMZ1t7gpze+26QqtdGqw==}

  /regexp.prototype.flags@1.4.3:
    resolution: {integrity: sha512-fjggEOO3slI6Wvgjwflkc4NFRCTZAu5CnNfBd5qOMYhWdn67nJBBu34/TkD++eeFmd8C9r9jfXJ27+nSiRkSUA==}
    engines: {node: '>= 0.4'}
    dependencies:
      call-bind: 1.0.2
      define-properties: 1.1.4
      functions-have-names: 1.2.3
    dev: true

  /regexpp@3.2.0:
    resolution: {integrity: sha512-pq2bWo9mVD43nbts2wGv17XLiNLya+GklZ8kaDLV2Z08gDCsGpnKn9BFMepvWuHCbyVvY7J5o5+BVvoQbmlJLg==}
    engines: {node: '>=8'}
    dev: true

  /require-directory@2.1.1:
    resolution: {integrity: sha512-fGxEI7+wsG9xrvdjsrlmL22OMTTiHRwAMroiEeMgq8gzoLC/PQr7RsRDSTLUg/bZAZtF+TVIkHc6/4RIKrui+Q==}
    engines: {node: '>=0.10.0'}

  /require-main-filename@2.0.0:
    resolution: {integrity: sha512-NKN5kMDylKuldxYLSUfrbo5Tuzh4hd+2E8NPPX02mZtn1VuREQToYe/ZdlJy+J3uCpfaiGF05e7B8W0iXbQHmg==}

  /requires-port@1.0.0:
    resolution: {integrity: sha512-KigOCHcocU3XODJxsu8i/j8T9tzT4adHiecwORRQ0ZZFcp7ahwXuRU1m+yuO90C5ZUyGeGfocHDI14M3L3yDAQ==}
    dev: true

  /resolve-from@4.0.0:
    resolution: {integrity: sha512-pb/MYmXstAkysRFx8piNI1tGFNQIFA3vkE3Gq4EuA1dF6gHp/+vgZqsCGJapvy8N3Q+4o7FwvquPJcnZ7RYy4g==}
    engines: {node: '>=4'}
    dev: true

  /resolve-from@5.0.0:
    resolution: {integrity: sha512-qYg9KP24dD5qka9J47d0aVky0N+b4fTU89LN9iDnjB5waksiC49rvMB0PrUJQGoTmH50XPiqOvAjDfaijGxYZw==}
    engines: {node: '>=8'}
    dev: true

  /resolve@1.22.1:
    resolution: {integrity: sha512-nBpuuYuY5jFsli/JIs1oldw6fOQCBioohqWZg/2hiaOybXOft4lonv85uDOKXdf8rhyK159cxU5cDcK/NKk8zw==}
    hasBin: true
    dependencies:
      is-core-module: 2.11.0
      path-parse: 1.0.7
      supports-preserve-symlinks-flag: 1.0.0
    dev: true

  /restore-cursor@3.1.0:
    resolution: {integrity: sha512-l+sSefzHpj5qimhFSE5a8nufZYAM3sBSVMAPtYkmC+4EH2anSGaEMXSD0izRQbu9nfyQ9y5JrVmp7E8oZrUjvA==}
    engines: {node: '>=8'}
    dependencies:
      onetime: 5.1.2
      signal-exit: 3.0.7
    dev: true

  /reusify@1.0.4:
    resolution: {integrity: sha512-U9nH88a3fc/ekCF1l0/UP1IosiuIjyTh7hBvXVMHYgVcfGvt897Xguj2UOLDeI5BG2m7/uwyaLVT6fbtCwTyzw==}
    engines: {iojs: '>=1.0.0', node: '>=0.10.0'}
    dev: true

  /rfdc@1.3.0:
    resolution: {integrity: sha512-V2hovdzFbOi77/WajaSMXk2OLm+xNIeQdMMuB7icj7bk6zi2F8GGAxigcnDFpJHbNyNcgyJDiP+8nOrY5cZGrA==}
    dev: true

  /rimraf@3.0.2:
    resolution: {integrity: sha512-JZkJMZkAGFFPP2YqXZXPbMlMBgsxzE8ILs4lMIX/2o0L9UBw9O/Y3o6wFw/i9YLapcUJWwqbi3kdxIPdC62TIA==}
    hasBin: true
    dependencies:
      glob: 7.2.3
    dev: true

  /rollup@2.79.1:
    resolution: {integrity: sha512-uKxbd0IhMZOhjAiD5oAFp7BqvkA4Dv47qpOCtaNvng4HBwdbWtdOh8f5nZNuk2rp51PMGk3bzfWu5oayNEuYnw==}
    engines: {node: '>=10.0.0'}
    hasBin: true
    optionalDependencies:
      fsevents: 2.3.2
    dev: true

  /rollup@3.11.0:
    resolution: {integrity: sha512-+uWPPkpWQ2H3Qi7sNBcRfhhHJyUNgBYhG4wKe5wuGRj2m55kpo+0p5jubKNBjQODyPe6tSBE3tNpdDwEisQvAQ==}
    engines: {node: '>=14.18.0', npm: '>=8.0.0'}
    hasBin: true
    optionalDependencies:
      fsevents: 2.3.2
    dev: true

  /rpc-websockets@7.5.1:
    resolution: {integrity: sha512-kGFkeTsmd37pHPMaHIgN1LVKXMi0JD782v4Ds9ZKtLlwdTKjn+CxM9A9/gLT2LaOuEcEFGL98h1QWQtlOIdW0w==}
    dependencies:
      '@babel/runtime': 7.20.1
      eventemitter3: 4.0.7
      uuid: 8.3.2
      ws: 8.12.0(bufferutil@4.0.7)(utf-8-validate@5.0.10)
    optionalDependencies:
      bufferutil: 4.0.7
      utf-8-validate: 5.0.10
    dev: false

  /run-async@2.4.1:
    resolution: {integrity: sha512-tvVnVv01b8c1RrA6Ep7JkStj85Guv/YrMcwqYQnwjsAS2cTmmPGBBjAjpCW7RrSodNSoE2/qg9O4bceNvUuDgQ==}
    engines: {node: '>=0.12.0'}
    dev: true

  /run-parallel@1.2.0:
    resolution: {integrity: sha512-5l4VyZR86LZ/lDxZTR6jqL8AFE2S0IFLMP26AbjsLVADxHdhB/c0GUsH+y39UfCi3dzz8OlQuPmnaJOMoDHQBA==}
    dependencies:
      queue-microtask: 1.2.3
    dev: true

  /rxjs@6.6.7:
    resolution: {integrity: sha512-hTdwr+7yYNIT5n4AMYp85KA6yw2Va0FLa3Rguvbpa4W3I5xynaBZo41cM3XM+4Q6fRMj3sBYIR1VAmZMXYJvRQ==}
    engines: {npm: '>=2.0.0'}
    dependencies:
      tslib: 1.14.1
    dev: false

  /rxjs@7.8.0:
    resolution: {integrity: sha512-F2+gxDshqmIub1KdvZkaEfGDwLNpPvk9Fs6LD/MyQxNgMds/WH9OdDDXOmxUZpME+iSK3rQCctkL0DYyytUqMg==}
    dependencies:
      tslib: 2.5.0
    dev: true

  /safe-buffer@5.2.1:
    resolution: {integrity: sha512-rp3So07KcdmmKbGvgaNxQSJr7bGVSVk5S9Eq1F+ppbRo70+YeaDxkw5Dd8NPN+GD6bjnYm2VuPuCXmpuYvmCXQ==}

  /safe-json-utils@1.1.1:
    resolution: {integrity: sha512-SAJWGKDs50tAbiDXLf89PDwt9XYkWyANFWVzn4dTXl5QyI8t2o/bW5/OJl3lvc2WVU4MEpTo9Yz5NVFNsp+OJQ==}
    dev: false

  /safe-regex-test@1.0.0:
    resolution: {integrity: sha512-JBUUzyOgEwXQY1NuPtvcj/qcBDbDmEvWufhlnXZIm75DEHp+afM1r1ujJpJsV/gSM4t59tpDyPi1sd6ZaPFfsA==}
    dependencies:
      call-bind: 1.0.2
      get-intrinsic: 1.1.3
      is-regex: 1.1.4
    dev: true

  /safe-stable-stringify@2.4.1:
    resolution: {integrity: sha512-dVHE6bMtS/bnL2mwualjc6IxEv1F+OCUpA46pKUj6F8uDbUM0jCCulPqRNPSnWwGNKx5etqMjZYdXtrm5KJZGA==}
    engines: {node: '>=10'}
    dev: false

  /safer-buffer@2.1.2:
    resolution: {integrity: sha512-YZo3K82SD7Riyi0E1EQPojLz7kpepnSQI9IyPbHHg1XXXevb5dJI7tpyN2ADxGcQbHG7vcyRHk0cbwqcQriUtg==}
    dev: true

  /saxes@6.0.0:
    resolution: {integrity: sha512-xAg7SOnEhrm5zI3puOOKyy1OMcMlIJZYNJY7xLBwSze0UjhPLnWfj2GF2EpT0jmzaJKIWKHLsaSSajf35bcYnA==}
    engines: {node: '>=v12.22.7'}
    dependencies:
      xmlchars: 2.2.0
    dev: true

  /scrypt-js@3.0.1:
    resolution: {integrity: sha512-cdwTTnqPu0Hyvf5in5asVdZocVDTNRmR7XEcJuIzMjJeSHybHl7vpB66AzwTaIg6CLSbtjcxc8fqcySfnTkccA==}
    dev: false

  /semver@5.7.1:
    resolution: {integrity: sha512-sauaDf/PZdVgrLTNYHRtpXa1iRiKcaebiKQ1BJdpQlWH2lCvexQdX55snPFyK7QzpudqbCI0qXFfOasHdyNDGQ==}
    hasBin: true
    dev: true

  /semver@6.3.0:
    resolution: {integrity: sha512-b39TBaTSfV6yBrapU89p5fKekE2m/NwnDocOVruQFS1/veMgdzuPcnOM34M6CwxW8jH/lxEa5rBoDeUwu5HHTw==}
    hasBin: true
    dev: true

  /semver@7.3.8:
    resolution: {integrity: sha512-NB1ctGL5rlHrPJtFDVIVzTyQylMLu9N9VICA6HSFJo8MCGVTMW6gfpicwKmmK/dAjTOrqu5l63JJOpDSrAis3A==}
    engines: {node: '>=10'}
    hasBin: true
    dependencies:
      lru-cache: 6.0.0

  /set-blocking@2.0.0:
    resolution: {integrity: sha512-KiKBS8AnWGEyLzofFfmvKwpdPzqiy16LvQfK3yv/fVH7Bj13/wl3JSR1J+rfgRE9q7xUJK4qvgS8raSOeLUehw==}

  /set-cookie-parser@2.5.1:
    resolution: {integrity: sha512-1jeBGaKNGdEq4FgIrORu/N570dwoPYio8lSoYLWmX7sQ//0JY08Xh9o5pBcgmHQ/MbsYp/aZnOe1s1lIsbLprQ==}
    dev: true

  /sha.js@2.4.11:
    resolution: {integrity: sha512-QMEp5B7cftE7APOjk5Y6xgrbWu+WkLVQwk8JNjZ8nKRciZaByEW6MubieAiToS7+dwvrjGhH8jRXz3MVd0AYqQ==}
    hasBin: true
    dependencies:
      inherits: 2.0.4
      safe-buffer: 5.2.1
    dev: false

  /shebang-command@1.2.0:
    resolution: {integrity: sha512-EV3L1+UQWGor21OmnvojK36mhg+TyIKDh3iFBKBohr5xeXIhNBcx8oWdgkTEEQ+BEFFYdLRuqMfd5L84N1V5Vg==}
    engines: {node: '>=0.10.0'}
    dependencies:
      shebang-regex: 1.0.0
    dev: true

  /shebang-command@2.0.0:
    resolution: {integrity: sha512-kHxr2zZpYtdmrN1qDjrrX/Z1rR1kG8Dx+gkpK1G4eXmvXswmcE1hTWBWYUzlraYw1/yZp6YuDY77YtvbN0dmDA==}
    engines: {node: '>=8'}
    dependencies:
      shebang-regex: 3.0.0
    dev: true

  /shebang-regex@1.0.0:
    resolution: {integrity: sha512-wpoSFAxys6b2a2wHZ1XpDSgD7N9iVjg29Ph9uV/uaP9Ex/KXlkTZTeddxDPSYQpgvzKLGJke2UU0AzoGCjNIvQ==}
    engines: {node: '>=0.10.0'}
    dev: true

  /shebang-regex@3.0.0:
    resolution: {integrity: sha512-7++dFhtcx3353uBaq8DDR4NuxBetBzC7ZQOhmTQInHEd6bSrXdiEyzCvG07Z44UYdLShWUyXt5M/yhz8ekcb1A==}
    engines: {node: '>=8'}
    dev: true

  /side-channel@1.0.4:
    resolution: {integrity: sha512-q5XPytqFEIKHkGdiMIrY10mvLRvnQh42/+GoBlFW3b2LXLE2xxJpZFdm94we0BaoV3RwJyGqg5wS7epxTv0Zvw==}
    dependencies:
      call-bind: 1.0.2
      get-intrinsic: 1.1.3
      object-inspect: 1.12.2

  /signal-exit@3.0.7:
    resolution: {integrity: sha512-wnD2ZE+l+SPC/uoS0vXeE9L1+0wuaMqKlfz9AMUo38JsyLSBWSFcHR1Rri62LZc12vLr1gb3jl7iwQhgwpAbGQ==}
    dev: true

  /simple-git-hooks@2.8.1:
    resolution: {integrity: sha512-DYpcVR1AGtSfFUNzlBdHrQGPsOhuuEJ/FkmPOOlFysP60AHd3nsEpkGq/QEOdtUyT1Qhk7w9oLmFoMG+75BDog==}
    hasBin: true
    requiresBuild: true
    dev: true

  /sirv@2.0.2:
    resolution: {integrity: sha512-4Qog6aE29nIjAOKe/wowFTxOdmbEZKb+3tsLljaBRzJwtqto0BChD2zzH0LhgCSXiI+V7X+Y45v14wBZQ1TK3w==}
    engines: {node: '>= 10'}
    dependencies:
      '@polka/url': 1.0.0-next.21
      mrmime: 1.0.1
      totalist: 3.0.0
    dev: true

  /slash@3.0.0:
    resolution: {integrity: sha512-g9Q1haeby36OSStwb4ntCGGGaKsaVSjQ68fBxoQcutl5fS1vuY18H3wSt3jFyFtrkx+Kz0V1G85A4MyAdDMi2Q==}
    engines: {node: '>=8'}
    dev: true

  /slash@4.0.0:
    resolution: {integrity: sha512-3dOsAHXXUkQTpOYcoAxLIorMTp4gIQr5IW3iVb7A7lFIp0VHhnynm9izx6TssdrIcVIESAlVjtnO2K8bg+Coew==}
    engines: {node: '>=12'}
    dev: true

  /slice-ansi@3.0.0:
    resolution: {integrity: sha512-pSyv7bSTC7ig9Dcgbw9AuRNUb5k5V6oDudjZoMBSr13qpLBG7tB+zgCkARjq7xIUgdz5P1Qe8u+rSGdouOOIyQ==}
    engines: {node: '>=8'}
    dependencies:
      ansi-styles: 4.3.0
      astral-regex: 2.0.0
      is-fullwidth-code-point: 3.0.0
    dev: true

  /slice-ansi@4.0.0:
    resolution: {integrity: sha512-qMCMfhY040cVHT43K9BFygqYbUPFZKHOg7K73mtTWJRb8pyP3fzf4Ixd5SzdEJQ6MRUg/WBnOLxghZtKKurENQ==}
    engines: {node: '>=10'}
    dependencies:
      ansi-styles: 4.3.0
      astral-regex: 2.0.0
      is-fullwidth-code-point: 3.0.0
    dev: true

  /slice-ansi@5.0.0:
    resolution: {integrity: sha512-FC+lgizVPfie0kkhqUScwRu1O/lF6NOgJmlCgK+/LYxDCTk8sGelYaHDhFcDN+Sn3Cv+3VSa4Byeo+IMCzpMgQ==}
    engines: {node: '>=12'}
    dependencies:
      ansi-styles: 6.2.1
      is-fullwidth-code-point: 4.0.0
    dev: true

  /smartwrap@2.0.2:
    resolution: {integrity: sha512-vCsKNQxb7PnCNd2wY1WClWifAc2lwqsG8OaswpJkVJsvMGcnEntdTCDajZCkk93Ay1U3t/9puJmb525Rg5MZBA==}
    engines: {node: '>=6'}
    hasBin: true
    dependencies:
      array.prototype.flat: 1.3.0
      breakword: 1.0.5
      grapheme-splitter: 1.0.4
      strip-ansi: 6.0.1
      wcwidth: 1.0.1
      yargs: 15.4.1
    dev: true

  /sonic-boom@2.8.0:
    resolution: {integrity: sha512-kuonw1YOYYNOve5iHdSahXPOK49GqwA+LZhI6Wz/l0rP57iKyXXIHaRagOBHAPmGwJC6od2Z9zgvZ5loSgMlVg==}
    dependencies:
      atomic-sleep: 1.0.0
    dev: false

  /source-map-js@1.0.2:
    resolution: {integrity: sha512-R0XvVJ9WusLiqTCEiGCmICCMplcCkIwwR11mOSD9CR5u+IXYdiseeEuXCVAjS54zqwkLcPNnmU4OeJ6tUrWhDw==}
    engines: {node: '>=0.10.0'}
    dev: true

  /source-map@0.6.1:
    resolution: {integrity: sha512-UjgapumWlbMhkBgzT7Ykc5YXUT46F0iKu8SGXq0bcwP5dz/h0Plj6enJqjz1Zbq2l5WaqYnrVbwWOWMyF3F47g==}
    engines: {node: '>=0.10.0'}
    dev: true

  /source-map@0.8.0-beta.0:
    resolution: {integrity: sha512-2ymg6oRBpebeZi9UUNsgQ89bhx01TcTkmNTGnNO88imTmbSgy4nfujrgVEFKWpMTEGA11EDkTt7mqObTPdigIA==}
    engines: {node: '>= 8'}
    dependencies:
      whatwg-url: 7.1.0
    dev: true

  /spawndamnit@2.0.0:
    resolution: {integrity: sha512-j4JKEcncSjFlqIwU5L/rp2N5SIPsdxaRsIv678+TZxZ0SRDJTm8JrxJMjE/XuiEZNEir3S8l0Fa3Ke339WI4qA==}
    dependencies:
      cross-spawn: 5.1.0
      signal-exit: 3.0.7
    dev: true

  /spdx-correct@3.1.1:
    resolution: {integrity: sha512-cOYcUWwhCuHCXi49RhFRCyJEK3iPj1Ziz9DpViV3tbZOwXD49QzIN3MpOLJNxh2qwq2lJJZaKMVw9qNi4jTC0w==}
    dependencies:
      spdx-expression-parse: 3.0.1
      spdx-license-ids: 3.0.12
    dev: true

  /spdx-exceptions@2.3.0:
    resolution: {integrity: sha512-/tTrYOC7PPI1nUAgx34hUpqXuyJG+DTHJTnIULG4rDygi4xu/tfgmq1e1cIRwRzwZgo4NLySi+ricLkZkw4i5A==}
    dev: true

  /spdx-expression-parse@3.0.1:
    resolution: {integrity: sha512-cbqHunsQWnJNE6KhVSMsMeH5H/L9EpymbzqTQ3uLwNCLZ1Q481oWaofqH7nO6V07xlXwY6PhQdQ2IedWx/ZK4Q==}
    dependencies:
      spdx-exceptions: 2.3.0
      spdx-license-ids: 3.0.12
    dev: true

  /spdx-license-ids@3.0.12:
    resolution: {integrity: sha512-rr+VVSXtRhO4OHbXUiAF7xW3Bo9DuuF6C5jH+q/x15j2jniycgKbxU09Hr0WqlSLUs4i4ltHGXqTe7VHclYWyA==}
    dev: true

  /split-on-first@1.1.0:
    resolution: {integrity: sha512-43ZssAJaMusuKWL8sKUBQXHWOpq8d6CfN/u1p4gUzfJkM05C8rxTmYrkIPTXapZpORA6LkkzcUulJ8FqA7Uudw==}
    engines: {node: '>=6'}
    dev: false

  /split2@4.1.0:
    resolution: {integrity: sha512-VBiJxFkxiXRlUIeyMQi8s4hgvKCSjtknJv/LVYbrgALPwf5zSKmEwV9Lst25AkvMDnvxODugjdl6KZgwKM1WYQ==}
    engines: {node: '>= 10.x'}
    dev: false

  /sprintf-js@1.0.3:
    resolution: {integrity: sha512-D9cPgkvLlV3t3IzL0D0YLvGA9Ahk4PcvVwUbN0dSGr1aP0Nrt4AEnTUbuGvquEC0mA64Gqt1fzirlRs5ibXx8g==}
    dev: true

  /stream-browserify@3.0.0:
    resolution: {integrity: sha512-H73RAHsVBapbim0tU2JwwOiXUj+fikfiaoYAKHF3VJfA0pe2BCzkhAHBlLG6REzE+2WNZcxOXjK7lkso+9euLA==}
    dependencies:
      inherits: 2.0.4
      readable-stream: 3.6.0
    dev: false

  /stream-shift@1.0.1:
    resolution: {integrity: sha512-AiisoFqQ0vbGcZgQPY1cdP2I76glaVA/RauYR4G4thNFgkTqr90yXTo4LYX60Jl+sIlPNHHdGSwo01AvbKUSVQ==}
    dev: false

  /stream-transform@2.1.3:
    resolution: {integrity: sha512-9GHUiM5hMiCi6Y03jD2ARC1ettBXkQBoQAe7nJsPknnI0ow10aXjTnew8QtYQmLjzn974BnmWEAJgCY6ZP1DeQ==}
    dependencies:
      mixme: 0.5.4
    dev: true

  /strict-event-emitter@0.2.8:
    resolution: {integrity: sha512-KDf/ujU8Zud3YaLtMCcTI4xkZlZVIYxTLr+XIULexP+77EEVWixeXroLUXQXiVtH4XH2W7jr/3PT1v3zBuvc3A==}
    dependencies:
      events: 3.3.0
    dev: true

  /strict-event-emitter@0.4.4:
    resolution: {integrity: sha512-rTCFXHBxs2/XvNc7InSkSwUkwyQ0T9eop/Qvm0atNUXpBxjwsJ5yb7Ih/tgHbjPdeCcB4aCP8K4tuo7hNKssNg==}
    dev: true

  /strict-uri-encode@2.0.0:
    resolution: {integrity: sha512-QwiXZgpRcKkhTj2Scnn++4PKtWsH0kpzZ62L2R6c/LUVYv7hVnZqcg2+sMuT6R7Jusu1vviK/MFsu6kNJfWlEQ==}
    engines: {node: '>=4'}
    dev: false

  /string-argv@0.3.1:
    resolution: {integrity: sha512-a1uQGz7IyVy9YwhqjZIZu1c8JO8dNIe20xBmSS6qu9kv++k3JGzCVmprbNN5Kn+BgzD5E7YYwg1CcjuJMRNsvg==}
    engines: {node: '>=0.6.19'}
    dev: true

  /string-width@4.2.3:
    resolution: {integrity: sha512-wKyQRQpjJ0sIp62ErSZdGsjMJWsap5oRNihHhu6G7JVO/9jIB6UyevL+tXuOqrng8j/cxKTWyWUwvSTriiZz/g==}
    engines: {node: '>=8'}
    dependencies:
      emoji-regex: 8.0.0
      is-fullwidth-code-point: 3.0.0
      strip-ansi: 6.0.1

  /string-width@5.1.2:
    resolution: {integrity: sha512-HnLOCR3vjcY8beoNLtcjZ5/nxn2afmME6lhrDrebokqMap+XbeW8n9TXpPDOqdGK5qcI3oT0GKTW6wC7EMiVqA==}
    engines: {node: '>=12'}
    dependencies:
      eastasianwidth: 0.2.0
      emoji-regex: 9.2.2
      strip-ansi: 7.0.1
    dev: true

  /string.prototype.trimend@1.0.5:
    resolution: {integrity: sha512-I7RGvmjV4pJ7O3kdf+LXFpVfdNOxtCW/2C8f6jNiW4+PQchwxkCDzlk1/7p+Wl4bqFIZeF47qAHXLuHHWKAxog==}
    dependencies:
      call-bind: 1.0.2
      define-properties: 1.1.4
      es-abstract: 1.20.4
    dev: true

  /string.prototype.trimstart@1.0.5:
    resolution: {integrity: sha512-THx16TJCGlsN0o6dl2o6ncWUsdgnLRSA23rRE5pyGBw/mLr3Ej/R2LaqCtgP8VNMGZsvMWnf9ooZPyY2bHvUFg==}
    dependencies:
      call-bind: 1.0.2
      define-properties: 1.1.4
      es-abstract: 1.20.4
    dev: true

  /string_decoder@1.3.0:
    resolution: {integrity: sha512-hkRX8U1WjJFd8LsDJ2yQ/wWWxaopEsABU1XfkM8A+j0+85JAGppt16cr1Whg6KIbb4okU6Mql6BOj+uup/wKeA==}
    dependencies:
      safe-buffer: 5.2.1

  /strip-ansi@6.0.1:
    resolution: {integrity: sha512-Y38VPSHcqkFrCpFnQ9vuSXmquuv5oXOKpGeT6aGrr3o3Gc9AlVa6JBfUSOCnbxGGZF+/0ooI7KrPuUSztUdU5A==}
    engines: {node: '>=8'}
    dependencies:
      ansi-regex: 5.0.1

  /strip-ansi@7.0.1:
    resolution: {integrity: sha512-cXNxvT8dFNRVfhVME3JAe98mkXDYN2O1l7jmcwMnOslDeESg1rF/OZMtK0nRAhiari1unG5cD4jG3rapUAkLbw==}
    engines: {node: '>=12'}
    dependencies:
      ansi-regex: 6.0.1
    dev: true

  /strip-bom@3.0.0:
    resolution: {integrity: sha512-vavAMRXOgBVNF6nyEEmL3DBK19iRpDcoIwW+swQ+CbGiu7lju6t+JklA1MHweoWtadgt4ISVUsXLyDq34ddcwA==}
    engines: {node: '>=4'}
    dev: true

  /strip-final-newline@2.0.0:
    resolution: {integrity: sha512-BrpvfNAE3dcvq7ll3xVumzjKjZQ5tI1sEUIKr3Uoks0XUl45St3FlatVqef9prk4jRDzhW6WZg+3bk93y6pLjA==}
    engines: {node: '>=6'}
    dev: true

  /strip-final-newline@3.0.0:
    resolution: {integrity: sha512-dOESqjYr96iWYylGObzd39EuNTa5VJxyvVAEm5Jnh7KGo75V43Hk1odPQkNDyXNmUR6k+gEiDVXnjB8HJ3crXw==}
    engines: {node: '>=12'}
    dev: true

  /strip-indent@3.0.0:
    resolution: {integrity: sha512-laJTa3Jb+VQpaC6DseHhF7dXVqHTfJPCRDaEbid/drOhgitgYku/letMUqOXFoWV0zIIUbjpdH2t+tYj4bQMRQ==}
    engines: {node: '>=8'}
    dependencies:
      min-indent: 1.0.1
    dev: true

  /strip-json-comments@3.1.1:
    resolution: {integrity: sha512-6fPc+R4ihwqP6N/aIv2f1gMH8lOVtWQHoqC4yK6oSDVVocumAsfCqjkXnqiYMhmMwS/mEHLp7Vehlt3ql6lEig==}
    engines: {node: '>=8'}
    dev: true

  /strip-literal@1.0.0:
    resolution: {integrity: sha512-5o4LsH1lzBzO9UFH63AJ2ad2/S2AVx6NtjOcaz+VTT2h1RiRvbipW72z8M/lxEhcPHDBQwpDrnTF7sXy/7OwCQ==}
    dependencies:
      acorn: 8.8.1
    dev: true

  /sucrase@3.28.0:
    resolution: {integrity: sha512-TK9600YInjuiIhVM3729rH4ZKPOsGeyXUwY+Ugu9eilNbdTFyHr6XcAGYbRVZPDgWj6tgI7bx95aaJjHnbffag==}
    engines: {node: '>=8'}
    hasBin: true
    dependencies:
      commander: 4.1.1
      glob: 7.1.6
      lines-and-columns: 1.2.4
      mz: 2.7.0
      pirates: 4.0.5
      ts-interface-checker: 0.1.13
    dev: true

  /superstruct@0.14.2:
    resolution: {integrity: sha512-nPewA6m9mR3d6k7WkZ8N8zpTWfenFH3q9pA2PkuiZxINr9DKB2+40wEQf0ixn8VaGuJ78AB6iWOtStI+/4FKZQ==}
    dev: false

  /superstruct@1.0.3:
    resolution: {integrity: sha512-8iTn3oSS8nRGn+C2pgXSKPI3jmpm6FExNazNpjvqS6ZUJQCej3PUXEKM8NjHBOs54ExM+LPW/FBRhymrdcCiSg==}
    engines: {node: '>=14.0.0'}
    dev: false

  /supports-color@5.5.0:
    resolution: {integrity: sha512-QjVjwdXIt408MIiAqCX4oUKsgU2EqAGzs2Ppkm4aQYbjm+ZEWEcW4SfFNTr4uMNZma0ey4f5lgLrkB0aX0QMow==}
    engines: {node: '>=4'}
    dependencies:
      has-flag: 3.0.0
    dev: true

  /supports-color@7.2.0:
    resolution: {integrity: sha512-qpCAvRl9stuOHveKsn7HncJRvv501qIacKzQlO/+Lwxc9+0q2wLyv4Dfvt80/DPn2pqOBsJdDiogXGR9+OvwRw==}
    engines: {node: '>=8'}
    dependencies:
      has-flag: 4.0.0
    dev: true

  /supports-preserve-symlinks-flag@1.0.0:
    resolution: {integrity: sha512-ot0WnXS9fgdkgIcePe6RHNk1WA8+muPa6cSjeR3V8K27q9BB1rTE3R1p7Hv0z1ZyAc8s6Vvv8DIyWf681MAt0w==}
    engines: {node: '>= 0.4'}
    dev: true

  /symbol-tree@3.2.4:
    resolution: {integrity: sha512-9QNk5KwDF+Bvz+PyObkmSYjI5ksVUYtjW7AU22r2NKcfLJcXp96hkDWU3+XndOsUb+AQ9QhfzfCT2O+CNWT5Tw==}
    dev: true

  /synckit@0.8.5:
    resolution: {integrity: sha512-L1dapNV6vu2s/4Sputv8xGsCdAVlb5nRDMFU/E27D44l5U6cw1g0dGd45uLc+OXjNMmF4ntiMdCimzcjFKQI8Q==}
    engines: {node: ^14.18.0 || >=16.0.0}
    dependencies:
      '@pkgr/utils': 2.3.1
      tslib: 2.5.0
    dev: true

  /tapable@2.2.1:
    resolution: {integrity: sha512-GNzQvQTOIP6RyTfE2Qxb8ZVlNmw0n88vp1szwWRimP02mnTsx3Wtn5qRdqY9w2XduFNUgvOwhNnQsjwCp+kqaQ==}
    engines: {node: '>=6'}
    dev: true

  /term-size@2.2.1:
    resolution: {integrity: sha512-wK0Ri4fOGjv/XPy8SBHZChl8CM7uMc5VML7SqiQ0zG7+J5Vr+RMQDoHa2CNT6KHUnTGIXH34UDMkPzAUyapBZg==}
    engines: {node: '>=8'}
    dev: true

  /test-exclude@6.0.0:
    resolution: {integrity: sha512-cAGWPIyOHU6zlmg88jwm7VRyXnMN7iV68OGAbYDk/Mh/xC/pzVPlQtY6ngoIH/5/tciuhGfvESU8GrHrcxD56w==}
    engines: {node: '>=8'}
    dependencies:
      '@istanbuljs/schema': 0.1.3
      glob: 7.2.3
      minimatch: 3.1.2
    dev: true

  /text-encoding-utf-8@1.0.2:
    resolution: {integrity: sha512-8bw4MY9WjdsD2aMtO0OzOCY3pXGYNx2d2FfHRVUKkiCPDWjKuOlhLVASS+pD7VkLTVjW268LYJHwsnPFlBpbAg==}
    dev: false

  /text-table@0.2.0:
    resolution: {integrity: sha512-N+8UisAXDGk8PFXP4HAzVR9nbfmVJ3zYLAWiTIoqC5v5isinhr+r5uaO8+7r3BMfuNIufIsA7RdpVgacC2cSpw==}
    dev: true

  /thenify-all@1.6.0:
    resolution: {integrity: sha512-RNxQH/qI8/t3thXJDwcstUO4zeqo64+Uy/+sNVRBx4Xn2OX+OZ9oP+iJnNFqplFra2ZUVeKCSa2oVWi3T4uVmA==}
    engines: {node: '>=0.8'}
    dependencies:
      thenify: 3.3.1
    dev: true

  /thenify@3.3.1:
    resolution: {integrity: sha512-RVZSIV5IG10Hk3enotrhvz0T9em6cyHBLkH/YAZuKqd8hRkKhSfCGIcP2KUY0EPxndzANBmNllzWPwak+bheSw==}
    dependencies:
      any-promise: 1.3.0
    dev: true

  /thread-stream@0.15.2:
    resolution: {integrity: sha512-UkEhKIg2pD+fjkHQKyJO3yoIvAP3N6RlNFt2dUhcS1FGvCD1cQa1M/PGknCLFIyZdtJOWQjejp7bdNqmN7zwdA==}
    dependencies:
      real-require: 0.1.0
    dev: false

  /through@2.3.8:
    resolution: {integrity: sha512-w89qg7PI8wAdvX60bMDP+bFoD5Dvhm9oLheFp5O4a2QF0cSBGsBX4qZmadPMvVqlLJBBci+WqGGOAPvcDeNSVg==}

  /tiny-glob@0.2.9:
    resolution: {integrity: sha512-g/55ssRPUjShh+xkfx9UPDXqhckHEsHr4Vd9zX55oSdGZc/MD0m3sferOkwWtp98bv+kcVfEHtRJgBVJzelrzg==}
    dependencies:
      globalyzer: 0.1.0
      globrex: 0.1.2
    dev: true

  /tinybench@2.3.1:
    resolution: {integrity: sha512-hGYWYBMPr7p4g5IarQE7XhlyWveh1EKhy4wUBS1LrHXCKYgvz+4/jCqgmJqZxxldesn05vccrtME2RLLZNW7iA==}
    dev: true

  /tinypool@0.3.0:
    resolution: {integrity: sha512-NX5KeqHOBZU6Bc0xj9Vr5Szbb1j8tUHIeD18s41aDJaPeC5QTdEhK0SpdpUrZlj2nv5cctNcSjaKNanXlfcVEQ==}
    engines: {node: '>=14.0.0'}
    dev: true

  /tinyspy@1.0.2:
    resolution: {integrity: sha512-bSGlgwLBYf7PnUsQ6WOc6SJ3pGOcd+d8AA6EUnLDDM0kWEstC1JIlSZA3UNliDXhd9ABoS7hiRBDCu+XP/sf1Q==}
    engines: {node: '>=14.0.0'}
    dev: true

  /tmp@0.0.33:
    resolution: {integrity: sha512-jRCJlojKnZ3addtTOjdIqoRuPEKBvNXcGYqzO6zWZX8KfKEpnGY5jfggJQ3EjKuu8D4bJRr0y+cYJFmYbImXGw==}
    engines: {node: '>=0.6.0'}
    dependencies:
      os-tmpdir: 1.0.2
    dev: true

  /to-regex-range@5.0.1:
    resolution: {integrity: sha512-65P7iz6X5yEr1cwcgvQxbbIw7Uk3gOy5dIdtZ4rDveLqhrdJP+Li/Hx6tyK0NEb+2GCyneCMJiGqrADCSNk8sQ==}
    engines: {node: '>=8.0'}
    dependencies:
      is-number: 7.0.0
    dev: true

  /toggle-selection@1.0.6:
    resolution: {integrity: sha512-BiZS+C1OS8g/q2RRbJmy59xpyghNBqrr6k5L/uKBGRsTfxmu3ffiRnd8mlGPUVayg8pvfi5urfnu8TU7DVOkLQ==}
    dev: false

  /totalist@3.0.0:
    resolution: {integrity: sha512-eM+pCBxXO/njtF7vdFsHuqb+ElbxqtI4r5EAvk6grfAFyJ6IvWlSkfZ5T9ozC6xWw3Fj1fGoSmrl0gUs46JVIw==}
    engines: {node: '>=6'}
    dev: true

  /tough-cookie@4.1.2:
    resolution: {integrity: sha512-G9fqXWoYFZgTc2z8Q5zaHy/vJMjm+WV0AkAeHxVCQiEB1b+dGvWzFW6QV07cY5jQ5gRkeid2qIkzkxUnmoQZUQ==}
    engines: {node: '>=6'}
    dependencies:
      psl: 1.9.0
      punycode: 2.1.1
      universalify: 0.2.0
      url-parse: 1.5.10
    dev: true

  /tr46@0.0.3:
    resolution: {integrity: sha512-N3WMsuqV66lT30CrXNbEjx4GEwlow3v6rr4mCcv6prnfwhS01rkgyFdjPNBYd9br7LpXV1+Emh01fHnq2Gdgrw==}

  /tr46@1.0.1:
    resolution: {integrity: sha512-dTpowEjclQ7Kgx5SdBkqRzVhERQXov8/l9Ft9dVM9fmg0W0KQSVaXX9T4i6twCPNtYiZM53lpSSUAwJbFPOHxA==}
    dependencies:
      punycode: 2.1.1
    dev: true

  /tr46@3.0.0:
    resolution: {integrity: sha512-l7FvfAHlcmulp8kr+flpQZmVwtu7nfRV7NZujtN0OqES8EL4O4e0qqzL0DC5gAvx/ZC/9lk6rhcUwYvkBnBnYA==}
    engines: {node: '>=12'}
    dependencies:
      punycode: 2.1.1
    dev: true

  /tree-kill@1.2.2:
    resolution: {integrity: sha512-L0Orpi8qGpRG//Nd+H90vFB+3iHnue1zSSGmNOOCh1GLJ7rUKVwV2HvijphGQS2UmhUZewS9VgvxYIdgr+fG1A==}
    hasBin: true
    dev: true

  /trim-newlines@3.0.1:
    resolution: {integrity: sha512-c1PTsA3tYrIsLGkJkzHF+w9F2EyxfXGo4UyJc4pFL++FMjnq0HJS69T3M7d//gKrFKwy429bouPescbjecU+Zw==}
    engines: {node: '>=8'}
    dev: true

  /ts-interface-checker@0.1.13:
    resolution: {integrity: sha512-Y/arvbn+rrz3JCKl9C4kVNfTfSm2/mEp5FSz5EsZSANGPSlQrpRI5M4PKF+mJnE52jOO90PnPSc3Ur3bTQw0gA==}
    dev: true

  /tsconfig-paths@3.14.1:
    resolution: {integrity: sha512-fxDhWnFSLt3VuTwtvJt5fpwxBHg5AdKWMsgcPOOIilyjymcYVZoCQF8fvFRezCNfblEXmi+PcM1eYHeOAgXCOQ==}
    dependencies:
      '@types/json5': 0.0.29
      json5: 1.0.1
      minimist: 1.2.7
      strip-bom: 3.0.0
    dev: true

  /tslib@1.14.1:
    resolution: {integrity: sha512-Xni35NKzjgMrwevysHTCArtLDpPvye8zV/0E4EyYn43P7/7qvQwPh9BGkHewbMulVntbigmcT7rdX3BNo9wRJg==}

  /tslib@2.5.0:
    resolution: {integrity: sha512-336iVw3rtn2BUK7ORdIAHTyxHGRIHVReokCR3XjbckJMK7ms8FysBfhLR8IXnAgy7T0PTPNBWKiH514FOW/WSg==}

  /tsup@6.5.0(typescript@4.9.4):
    resolution: {integrity: sha512-36u82r7rYqRHFkD15R20Cd4ercPkbYmuvRkz3Q1LCm5BsiFNUgpo36zbjVhCOgvjyxNBWNKHsaD5Rl8SykfzNA==}
    engines: {node: '>=14'}
    hasBin: true
    peerDependencies:
      '@swc/core': ^1
      postcss: ^8.4.12
      typescript: ^4.1.0
    peerDependenciesMeta:
      '@swc/core':
        optional: true
      postcss:
        optional: true
      typescript:
        optional: true
    dependencies:
      bundle-require: 3.1.2(esbuild@0.15.18)
      cac: 6.7.14
      chokidar: 3.5.3
      debug: 4.3.4
      esbuild: 0.15.18
      execa: 5.1.1
      globby: 11.1.0
      joycon: 3.1.1
      postcss-load-config: 3.1.4
      resolve-from: 5.0.0
      rollup: 3.11.0
      source-map: 0.8.0-beta.0
      sucrase: 3.28.0
      tree-kill: 1.2.2
      typescript: 4.9.4
    transitivePeerDependencies:
      - supports-color
      - ts-node
    dev: true

  /tsutils@3.21.0(typescript@4.9.4):
    resolution: {integrity: sha512-mHKK3iUXL+3UF6xL5k0PEhKRUBKPBCv/+RkEOpjRWxxx27KKRBmmA60A9pgOUvMi8GKhRMPEmjBRPzs2W7O1OA==}
    engines: {node: '>= 6'}
    peerDependencies:
      typescript: '>=2.8.0 || >= 3.2.0-dev || >= 3.3.0-dev || >= 3.4.0-dev || >= 3.5.0-dev || >= 3.6.0-dev || >= 3.6.0-beta || >= 3.7.0-dev || >= 3.7.0-beta'
    dependencies:
      tslib: 1.14.1
      typescript: 4.9.4
    dev: true

  /tty-table@4.1.6:
    resolution: {integrity: sha512-kRj5CBzOrakV4VRRY5kUWbNYvo/FpOsz65DzI5op9P+cHov3+IqPbo1JE1ZnQGkHdZgNFDsrEjrfqqy/Ply9fw==}
    engines: {node: '>=8.0.0'}
    hasBin: true
    dependencies:
      chalk: 4.1.2
      csv: 5.5.3
      kleur: 4.1.5
      smartwrap: 2.0.2
      strip-ansi: 6.0.1
      wcwidth: 1.0.1
      yargs: 17.6.0
    dev: true

  /type-check@0.3.2:
    resolution: {integrity: sha512-ZCmOJdvOWDBYJlzAoFkC+Q0+bUyEOS1ltgp1MGU03fqHG+dbi9tBFU2Rd9QKiDZFAYrhPh2JUf7rZRIuHRKtOg==}
    engines: {node: '>= 0.8.0'}
    dependencies:
      prelude-ls: 1.1.2
    dev: true

  /type-check@0.4.0:
    resolution: {integrity: sha512-XleUoc9uwGXqjWwXaUTZAmzMcFZ5858QA2vvx1Ur5xIcixXIP+8LnFDgRplU30us6teqdlskFfu+ae4K79Ooew==}
    engines: {node: '>= 0.8.0'}
    dependencies:
      prelude-ls: 1.2.1
    dev: true

  /type-detect@4.0.8:
    resolution: {integrity: sha512-0fr/mIH1dlO+x7TlcMy+bIDqKPsw/70tVyeHW787goQjhmqaZe10uwLujubK9q9Lg6Fiho1KUKDYz0Z7k7g5/g==}
    engines: {node: '>=4'}
    dev: true

  /type-fest@0.13.1:
    resolution: {integrity: sha512-34R7HTnG0XIJcBSn5XhDd7nNFPRcXYRZrBB2O2jdKqYODldSzBAqzsWoZYYvduky73toYS/ESqxPvkDf/F0XMg==}
    engines: {node: '>=10'}
    dev: true

  /type-fest@0.20.2:
    resolution: {integrity: sha512-Ne+eE4r0/iWnpAxD852z3A+N0Bt5RN//NjJwRd2VFHEmrywxf5vsZlh4R6lixl6B+wz/8d+maTSAkN1FIkI3LQ==}
    engines: {node: '>=10'}
    dev: true

  /type-fest@0.21.3:
    resolution: {integrity: sha512-t0rzBq87m3fVcduHDUFhKmyyX+9eo6WQjZvf51Ea/M0Q7+T374Jp1aUiyUl0GKxp8M/OETVHSDvmkyPgvX+X2w==}
    engines: {node: '>=10'}
    dev: true

  /type-fest@0.6.0:
    resolution: {integrity: sha512-q+MB8nYR1KDLrgr4G5yemftpMC7/QLqVndBmEEdqzmNj5dcFOO4Oo8qlwZE3ULT3+Zim1F8Kq4cBnikNhlCMlg==}
    engines: {node: '>=8'}
    dev: true

  /type-fest@0.8.1:
    resolution: {integrity: sha512-4dbzIzqvjtgiM5rw1k5rEHtBANKmdudhGyBEajN01fEyhaAIhsoKNy6y7+IN93IfpFtwY9iqi7kD+xwKhQsNJA==}
    engines: {node: '>=8'}
    dev: true

  /type-fest@2.19.0:
    resolution: {integrity: sha512-RAH822pAdBgcNMAfWnCBU3CFZcfZ/i1eZjwFU/dsLKumyuuP3niueg2UAukXYF0E2AAoc82ZSSf9J0WQBinzHA==}
    engines: {node: '>=12.20'}
    dev: true

  /typedarray-to-buffer@3.1.5:
    resolution: {integrity: sha512-zdu8XMNEDepKKR+XYOXAVPtWui0ly0NtohUscw+UmaHiAWT8hrV1rr//H6V+0DvJ3OQ19S979M0laLfX8rm82Q==}
    dependencies:
      is-typedarray: 1.0.0
    dev: false

  /typescript@4.9.4:
    resolution: {integrity: sha512-Uz+dTXYzxXXbsFpM86Wh3dKCxrQqUcVMxwU54orwlJjOpO3ao8L7j5lH+dWfTwgCwIuM9GQ2kvVotzYJMXTBZg==}
    engines: {node: '>=4.2.0'}
    hasBin: true

  /uint8arrays@3.1.0:
    resolution: {integrity: sha512-ei5rfKtoRO8OyOIor2Rz5fhzjThwIHJZ3uyDPnDHTXbP0aMQ1RN/6AI5B5d9dBxJOU+BvOAk7ZQ1xphsX8Lrog==}
    dependencies:
      multiformats: 9.9.0
    dev: false

  /unbox-primitive@1.0.2:
    resolution: {integrity: sha512-61pPlCD9h51VoreyJ0BReideM3MDKMKnh6+V9L08331ipq6Q8OFXZYiqP6n/tbHx4s5I9uRhcye6BrbkizkBDw==}
    dependencies:
      call-bind: 1.0.2
      has-bigints: 1.0.2
      has-symbols: 1.0.3
      which-boxed-primitive: 1.0.2
    dev: true

  /universalify@0.1.2:
    resolution: {integrity: sha512-rBJeI5CXAlmy1pV+617WB9J63U6XcazHHF2f2dbJix4XzpUF0RS3Zbj0FGIOCAva5P/d/GBOYaACQ1w+0azUkg==}
    engines: {node: '>= 4.0.0'}
    dev: true

  /universalify@0.2.0:
    resolution: {integrity: sha512-CJ1QgKmNg3CwvAv/kOFmtnEN05f0D/cn9QntgNOQlQF9dgvVTHj3t+8JPdjqawCHk7V/KA+fbUqzZ9XWhcqPUg==}
    engines: {node: '>= 4.0.0'}
    dev: true

  /universalify@2.0.0:
    resolution: {integrity: sha512-hAZsKq7Yy11Zu1DE0OzWjw7nnLZmJZYTDZZyEFHZdUhV8FkH5MCfoU1XMaxXovpyW5nq5scPqq0ZDP9Zyl04oQ==}
    engines: {node: '>= 10.0.0'}
    dev: true

  /uri-js@4.4.1:
    resolution: {integrity: sha512-7rKUyy33Q1yc98pQ1DAmLtwX109F7TIfWlW1Ydo8Wl1ii1SeHieeh0HHfPeL2fMXK6z0s8ecKs9frCuLJvndBg==}
    dependencies:
      punycode: 2.1.1
    dev: true

  /url-parse@1.5.10:
    resolution: {integrity: sha512-WypcfiRhfeUP9vvF0j6rw0J3hrWrw6iZv3+22h6iRMJ/8z1Tj6XfLP4DsUix5MhMPnXpiHDoKyoZ/bdCkwBCiQ==}
    dependencies:
      querystringify: 2.2.0
      requires-port: 1.0.0
    dev: true

  /use-sync-external-store@1.2.0(react@18.2.0):
    resolution: {integrity: sha512-eEgnFxGQ1Ife9bzYs6VLi8/4X6CObHMw9Qr9tPY43iKwsPw8xE8+EFsf/2cFZ5S3esXgpWgtSCtLNS41F+sKPA==}
    peerDependencies:
      react: ^16.8.0 || ^17.0.0 || ^18.0.0
    dependencies:
      react: 18.2.0
    dev: false

  /utf-8-validate@5.0.10:
    resolution: {integrity: sha512-Z6czzLq4u8fPOyx7TU6X3dvUZVvoJmxSQ+IcrlmagKhilxlhZgxPK6C5Jqbkw1IDUmFTM+cz9QDnnLTwDz/2gQ==}
    engines: {node: '>=6.14.2'}
    requiresBuild: true
    dependencies:
      node-gyp-build: 4.5.0

  /util-deprecate@1.0.2:
    resolution: {integrity: sha512-EPD5q1uXyFxJpCrLnCc1nHnq3gOa6DZBocAIiI2TaSCA7VCJ1UJDMagCzIkXNsUYfD1daK//LTEQ8xiIbrHtcw==}

  /util@0.12.5:
    resolution: {integrity: sha512-kZf/K6hEIrWHI6XqOFUiiMa+79wE/D8Q+NCNAWclkyg3b4d2k7s0QGepNjiABc+aR3N1PAyHL7p6UcLY6LmrnA==}
    dependencies:
      inherits: 2.0.4
      is-arguments: 1.1.1
      is-generator-function: 1.0.10
      is-typed-array: 1.1.10
      which-typed-array: 1.1.9

  /uuid@8.3.2:
    resolution: {integrity: sha512-+NYs2QeMWy+GWFOEm9xnn6HCDp0l7QBD7ml8zLUmJ+93Q5NF0NocErnwkTkXVFNiX3/fpC6afS8Dhb/gz7R7eg==}
    hasBin: true
    dev: false

  /v8-compile-cache@2.3.0:
    resolution: {integrity: sha512-l8lCEmLcLYZh4nbunNZvQCJc5pv7+RCwa8q/LdUx8u7lsWvPDKmpodJAJNwkAhJC//dFY48KuIEmjtd4RViDrA==}
    dev: true

  /v8-to-istanbul@9.0.1:
    resolution: {integrity: sha512-74Y4LqY74kLE6IFyIjPtkSTWzUZmj8tdHT9Ii/26dvQ6K9Dl2NbEfj0XgU2sHCtKgt5VupqhlO/5aWuqS+IY1w==}
    engines: {node: '>=10.12.0'}
    dependencies:
      '@jridgewell/trace-mapping': 0.3.17
      '@types/istanbul-lib-coverage': 2.0.4
      convert-source-map: 1.9.0
    dev: true

  /validate-npm-package-license@3.0.4:
    resolution: {integrity: sha512-DpKm2Ui/xN7/HQKCtpZxoRWBhZ9Z0kqtygG8XCgNQ8ZlDnxuQmWhj566j8fN4Cu3/JmbhsDo7fcAJq4s9h27Ew==}
    dependencies:
      spdx-correct: 3.1.1
      spdx-expression-parse: 3.0.1
    dev: true

  /valtio@1.10.4(react@18.2.0):
    resolution: {integrity: sha512-gqGWh0DjtDMAy8Jaui8ufFoxlQB1k1NiA/QHrpKoTUk9EeY331WKeYhvtGn1u703RcefrDCez7PT+qeCu9lWEw==}
    engines: {node: '>=12.20.0'}
    peerDependencies:
      react: '>=16.8'
    peerDependenciesMeta:
      react:
        optional: true
    dependencies:
      proxy-compare: 2.5.0
      react: 18.2.0
      use-sync-external-store: 1.2.0(react@18.2.0)
    dev: false

  /viem@0.3.18(typescript@4.9.4):
    resolution: {integrity: sha512-orgUHs4VblpNBAn7uoGk9sWXdrtaGHuwy6CqaA2nmLjjdoWPhgQnzaVbfxt6xmSDV6MiMAfigxu43DV1j05jmw==}
    dependencies:
      '@adraffy/ens-normalize': 1.9.0
      '@noble/curves': 1.0.0
      '@noble/hashes': 1.3.0
      '@scure/bip32': 1.3.0
      '@scure/bip39': 1.2.0
      '@wagmi/chains': 0.2.16(typescript@4.9.4)
      abitype: 0.8.1(typescript@4.9.4)
      isomorphic-ws: 5.0.0(ws@8.12.0)
      ws: 8.12.0(bufferutil@4.0.7)(utf-8-validate@5.0.10)
    transitivePeerDependencies:
      - bufferutil
      - typescript
      - utf-8-validate
      - zod
    dev: true

  /vite@3.2.2:
    resolution: {integrity: sha512-pLrhatFFOWO9kS19bQ658CnRYzv0WLbsPih6R+iFeEEhDOuYgYCX2rztUViMz/uy/V8cLCJvLFeiOK7RJEzHcw==}
    engines: {node: ^14.18.0 || >=16.0.0}
    hasBin: true
    peerDependencies:
      less: '*'
      sass: '*'
      stylus: '*'
      sugarss: '*'
      terser: ^5.4.0
    peerDependenciesMeta:
      less:
        optional: true
      sass:
        optional: true
      stylus:
        optional: true
      sugarss:
        optional: true
      terser:
        optional: true
    dependencies:
      esbuild: 0.15.18
      postcss: 8.4.18
      resolve: 1.22.1
      rollup: 2.79.1
    optionalDependencies:
      fsevents: 2.3.2
    dev: true

  /vitest@0.25.8(@vitest/ui@0.25.8)(jsdom@20.0.3):
    resolution: {integrity: sha512-X75TApG2wZTJn299E/TIYevr4E9/nBo1sUtZzn0Ci5oK8qnpZAZyhwg0qCeMSakGIWtc6oRwcQFyFfW14aOFWg==}
    engines: {node: '>=v14.16.0'}
    hasBin: true
    peerDependencies:
      '@edge-runtime/vm': '*'
      '@vitest/browser': '*'
      '@vitest/ui': '*'
      happy-dom: '*'
      jsdom: '*'
    peerDependenciesMeta:
      '@edge-runtime/vm':
        optional: true
      '@vitest/browser':
        optional: true
      '@vitest/ui':
        optional: true
      happy-dom:
        optional: true
      jsdom:
        optional: true
    dependencies:
      '@types/chai': 4.3.4
      '@types/chai-subset': 1.3.3
      '@types/node': 18.11.18
      '@vitest/ui': 0.25.8
      acorn: 8.8.1
      acorn-walk: 8.2.0
      chai: 4.3.7
      debug: 4.3.4
      jsdom: 20.0.3
      local-pkg: 0.4.2
      source-map: 0.6.1
      strip-literal: 1.0.0
      tinybench: 2.3.1
      tinypool: 0.3.0
      tinyspy: 1.0.2
      vite: 3.2.2
    transitivePeerDependencies:
      - less
      - sass
      - stylus
      - sugarss
      - supports-color
      - terser
    dev: true

  /w3c-xmlserializer@4.0.0:
    resolution: {integrity: sha512-d+BFHzbiCx6zGfz0HyQ6Rg69w9k19nviJspaj4yNscGjrHu94sVP+aRm75yEbCh+r2/yR+7q6hux9LVtbuTGBw==}
    engines: {node: '>=14'}
    dependencies:
      xml-name-validator: 4.0.0
    dev: true

  /wcwidth@1.0.1:
    resolution: {integrity: sha512-XHPEwS0q6TaxcvG85+8EYkbiCux2XtWG2mkc47Ng2A77BQu9+DqIOJldST4HgPkuea7dvKSj5VgX3P1d4rW8Tg==}
    dependencies:
      defaults: 1.0.4
    dev: true

  /web-encoding@1.1.5:
    resolution: {integrity: sha512-HYLeVCdJ0+lBYV2FvNZmv3HJ2Nt0QYXqZojk3d9FJOLkwnuhzM9tmamh8d7HPM8QqjKH8DeHkFTx+CFlWpZZDA==}
    dependencies:
      util: 0.12.5
    optionalDependencies:
      '@zxing/text-encoding': 0.9.0
    dev: true

  /webidl-conversions@3.0.1:
    resolution: {integrity: sha512-2JAn3z8AR6rjK8Sm8orRC0h/bcl/DqL7tRPdGZ4I1CjdF+EaMLmYxBHyXuKL849eucPFhvBoxMsflfOb8kxaeQ==}

  /webidl-conversions@4.0.2:
    resolution: {integrity: sha512-YQ+BmxuTgd6UXZW3+ICGfyqRyHXVlD5GtQr5+qjiNW7bF0cqrzX500HVXPBOvgXb5YnzDd+h0zqyv61KUD7+Sg==}
    dev: true

  /webidl-conversions@7.0.0:
    resolution: {integrity: sha512-VwddBukDzu71offAQR975unBIGqfKZpM+8ZX6ySk8nYhVoo5CYaZyzt3YBvYtRtO+aoGlqxPg/B87NGVZ/fu6g==}
    engines: {node: '>=12'}
    dev: true

  /whatwg-encoding@2.0.0:
    resolution: {integrity: sha512-p41ogyeMUrw3jWclHWTQg1k05DSVXPLcVxRTYsXUk+ZooOCZLcoYgPZ/HL/D/N+uQPOtcp1me1WhBEaX02mhWg==}
    engines: {node: '>=12'}
    dependencies:
      iconv-lite: 0.6.3
    dev: true

  /whatwg-mimetype@3.0.0:
    resolution: {integrity: sha512-nt+N2dzIutVRxARx1nghPKGv1xHikU7HKdfafKkLNLindmPU/ch3U31NOCGGA/dmPcmb1VlofO0vnKAcsm0o/Q==}
    engines: {node: '>=12'}
    dev: true

  /whatwg-url@11.0.0:
    resolution: {integrity: sha512-RKT8HExMpoYx4igMiVMY83lN6UeITKJlBQ+vR/8ZJ8OCdSiN3RwCq+9gH0+Xzj0+5IrM6i4j/6LuvzbZIQgEcQ==}
    engines: {node: '>=12'}
    dependencies:
      tr46: 3.0.0
      webidl-conversions: 7.0.0
    dev: true

  /whatwg-url@5.0.0:
    resolution: {integrity: sha512-saE57nupxk6v3HY35+jzBwYa0rKSy0XR8JSxZPwgLr7ys0IBzhGviA1/TUGJLmSVqs8pb9AnvICXEuOHLprYTw==}
    dependencies:
      tr46: 0.0.3
      webidl-conversions: 3.0.1

  /whatwg-url@7.1.0:
    resolution: {integrity: sha512-WUu7Rg1DroM7oQvGWfOiAK21n74Gg+T4elXEQYkOhtyLeWiJFoOGLXPKI/9gzIie9CtwVLm8wtw6YJdKyxSjeg==}
    dependencies:
      lodash.sortby: 4.7.0
      tr46: 1.0.1
      webidl-conversions: 4.0.2
    dev: true

  /which-boxed-primitive@1.0.2:
    resolution: {integrity: sha512-bwZdv0AKLpplFY2KZRX6TvyuN7ojjr7lwkg6ml0roIy9YeuSr7JS372qlNW18UQYzgYK9ziGcerWqZOmEn9VNg==}
    dependencies:
      is-bigint: 1.0.4
      is-boolean-object: 1.1.2
      is-number-object: 1.0.7
      is-string: 1.0.7
      is-symbol: 1.0.4
    dev: true

  /which-module@2.0.0:
    resolution: {integrity: sha512-B+enWhmw6cjfVC7kS8Pj9pCrKSc5txArRyaYGe088shv/FGWH+0Rjx/xPgtsWfsUtS27FkP697E4DDhgrgoc0Q==}

  /which-pm@2.0.0:
    resolution: {integrity: sha512-Lhs9Pmyph0p5n5Z3mVnN0yWcbQYUAD7rbQUiMsQxOJ3T57k7RFe35SUwWMf7dsbDZks1uOmw4AecB/JMDj3v/w==}
    engines: {node: '>=8.15'}
    dependencies:
      load-yaml-file: 0.2.0
      path-exists: 4.0.0
    dev: true

  /which-typed-array@1.1.9:
    resolution: {integrity: sha512-w9c4xkx6mPidwp7180ckYWfMmvxpjlZuIudNtDf4N/tTAUB8VJbX25qZoAsrtGuYNnGw3pa0AXgbGKRB8/EceA==}
    engines: {node: '>= 0.4'}
    dependencies:
      available-typed-arrays: 1.0.5
      call-bind: 1.0.2
      for-each: 0.3.3
      gopd: 1.0.1
      has-tostringtag: 1.0.0
      is-typed-array: 1.1.10

  /which@1.3.1:
    resolution: {integrity: sha512-HxJdYWq1MTIQbJ3nw0cqssHoTNU267KlrDuGZ1WYlxDStUtKUhOaJmh112/TZmHxxUfuJqPXSOm7tDyas0OSIQ==}
    hasBin: true
    dependencies:
      isexe: 2.0.0
    dev: true

  /which@2.0.2:
    resolution: {integrity: sha512-BLI3Tl1TW3Pvl70l3yq3Y64i+awpwXqsGBYWkkqMtnbXgrMD+yj7rhW0kuEDxzJaYXGjEW5ogapKNMEKNMjibA==}
    engines: {node: '>= 8'}
    hasBin: true
    dependencies:
      isexe: 2.0.0
    dev: true

  /word-wrap@1.2.3:
    resolution: {integrity: sha512-Hz/mrNwitNRh/HUAtM/VT/5VH+ygD6DV7mYKZAtHOrbs8U7lvPS6xf7EJKMF0uW1KJCl0H701g3ZGus+muE5vQ==}
    engines: {node: '>=0.10.0'}
    dev: true

  /wrap-ansi@6.2.0:
    resolution: {integrity: sha512-r6lPcBGxZXlIcymEu7InxDMhdW0KDxpLgoFLcguasxCaJ/SOIZwINatK9KY/tf+ZrlywOKU0UDj3ATXUBfxJXA==}
    engines: {node: '>=8'}
    dependencies:
      ansi-styles: 4.3.0
      string-width: 4.2.3
      strip-ansi: 6.0.1

  /wrap-ansi@7.0.0:
    resolution: {integrity: sha512-YVGIj2kamLSTxw6NsZjoBxfSwsn0ycdesmc4p+Q21c5zPuZ1pl+NfxVdxPtdHvmNVOQ6XSYG4AUtyt/Fi7D16Q==}
    engines: {node: '>=10'}
    dependencies:
      ansi-styles: 4.3.0
      string-width: 4.2.3
      strip-ansi: 6.0.1
    dev: true

  /wrappy@1.0.2:
    resolution: {integrity: sha512-l4Sp/DRseor9wL6EvV2+TuQn63dMkPjZ/sp9XkghTEbV9KlPS1xUsZ3u7/IQO4wxtcFB4bgpQPRcR3QCvezPcQ==}

  /ws@7.4.6:
    resolution: {integrity: sha512-YmhHDO4MzaDLB+M9ym/mDA5z0naX8j7SIlT8f8z+I0VtzsRbekxEutHSme7NPS2qE8StCYQNUnfWdXta/Yu85A==}
    engines: {node: '>=8.3.0'}
    peerDependencies:
      bufferutil: ^4.0.1
      utf-8-validate: ^5.0.2
    peerDependenciesMeta:
      bufferutil:
        optional: true
      utf-8-validate:
        optional: true
    dev: false

  /ws@7.5.9:
    resolution: {integrity: sha512-F+P9Jil7UiSKSkppIiD94dN07AwvFixvLIj1Og1Rl9GGMuNipJnV9JzjD6XuqmAeiswGvUmNLjr5cFuXwNS77Q==}
    engines: {node: '>=8.3.0'}
    peerDependencies:
      bufferutil: ^4.0.1
      utf-8-validate: ^5.0.2
    peerDependenciesMeta:
      bufferutil:
        optional: true
      utf-8-validate:
        optional: true
    dev: false

  /ws@8.12.0(bufferutil@4.0.7)(utf-8-validate@5.0.10):
    resolution: {integrity: sha512-kU62emKIdKVeEIOIKVegvqpXMSTAMLJozpHZaJNDYqBjzlSYXQGviYwN1osDLJ9av68qHd4a2oSjd7yD4pacig==}
    engines: {node: '>=10.0.0'}
    peerDependencies:
      bufferutil: ^4.0.1
      utf-8-validate: '>=5.0.2'
    peerDependenciesMeta:
      bufferutil:
        optional: true
      utf-8-validate:
        optional: true
    dependencies:
      bufferutil: 4.0.7
      utf-8-validate: 5.0.10

  /xml-name-validator@4.0.0:
    resolution: {integrity: sha512-ICP2e+jsHvAj2E2lIHxa5tjXRlKDJo4IdvPvCXbXQGdzSfmSpNVyIKMvoZHjDY9DP0zV17iI85o90vRFXNccRw==}
    engines: {node: '>=12'}
    dev: true

  /xmlchars@2.2.0:
    resolution: {integrity: sha512-JZnDKK8B0RCDw84FNdDAIpZK+JuJw+s7Lz8nksI7SIuU3UXJJslUthsi+uWBUYOwPFwW7W7PRLRfUKpxjtjFCw==}
    dev: true

  /xtend@4.0.2:
    resolution: {integrity: sha512-LKYU1iAXJXUgAXn9URjiu+MWhyUXHsvfp7mcuYm9dSUKK0/CjtrUwFAxD82/mCWbtLsGjFIad0wIsod4zrTAEQ==}
    engines: {node: '>=0.4'}
    dev: false

  /y18n@4.0.3:
    resolution: {integrity: sha512-JKhqTOwSrqNA1NY5lSztJ1GrBiUodLMmIZuLiDaMRJ+itFd+ABVE8XBjOvIWL+rSqNDC74LCSFmlb/U4UZ4hJQ==}

  /y18n@5.0.8:
    resolution: {integrity: sha512-0pfFzegeDWJHJIAmTLRP2DwHjdF5s7jo9tuztdQxAhINCdvS+3nGINqPd00AphqJR/0LhANUS6/+7SCb98YOfA==}
    engines: {node: '>=10'}
    dev: true

  /yallist@2.1.2:
    resolution: {integrity: sha512-ncTzHV7NvsQZkYe1DW7cbDLm0YpzHmZF5r/iyP3ZnQtMiJ+pjzisCiMNI+Sj+xQF5pXhSHxSB3uDbsBTzY/c2A==}
    dev: true

  /yallist@4.0.0:
    resolution: {integrity: sha512-3wdGidZyq5PB084XLES5TpOSRA3wjXAlIWMhum2kRcv/41Sn2emQ0dycQW4uZXLejwKvg6EsvbdlVL+FYEct7A==}

  /yaml@1.10.2:
    resolution: {integrity: sha512-r3vXyErRCYJ7wg28yvBY5VSoAF8ZvlcW9/BwUzEtUsjvX/DKs24dIkuwjtuprwJJHsbyUbLApepYTR1BN4uHrg==}
    engines: {node: '>= 6'}
    dev: true

  /yaml@2.1.3:
    resolution: {integrity: sha512-AacA8nRULjKMX2DvWvOAdBZMOfQlypSFkjcOcu9FalllIDJ1kvlREzcdIZmidQUqqeMv7jorHjq2HlLv/+c2lg==}
    engines: {node: '>= 14'}
    dev: true

  /yargs-parser@18.1.3:
    resolution: {integrity: sha512-o50j0JeToy/4K6OZcaQmW6lyXXKhq7csREXcDwk2omFPJEwUNOVtJKvmDr9EI1fAJZUyZcRF7kxGBWmRXudrCQ==}
    engines: {node: '>=6'}
    dependencies:
      camelcase: 5.3.1
      decamelize: 1.2.0

  /yargs-parser@20.2.9:
    resolution: {integrity: sha512-y11nGElTIV+CT3Zv9t7VKl+Q3hTQoT9a1Qzezhhl6Rp21gJ/IVTW7Z3y9EWXhuUBC2Shnf+DX0antecpAwSP8w==}
    engines: {node: '>=10'}
    dev: true

  /yargs-parser@21.1.1:
    resolution: {integrity: sha512-tVpsJW7DdjecAiFpbIB1e3qxIQsE6NoPc5/eTdrbbIC4h0LVsWhnoa3g+m2HclBIujHzsxZ4VJVA+GUuc2/LBw==}
    engines: {node: '>=12'}
    dev: true

  /yargs@15.4.1:
    resolution: {integrity: sha512-aePbxDmcYW++PaqBsJ+HYUFwCdv4LVvdnhBy78E57PIor8/OVvhMrADFFEDh8DHDFRv/O9i3lPhsENjO7QX0+A==}
    engines: {node: '>=8'}
    dependencies:
      cliui: 6.0.0
      decamelize: 1.2.0
      find-up: 4.1.0
      get-caller-file: 2.0.5
      require-directory: 2.1.1
      require-main-filename: 2.0.0
      set-blocking: 2.0.0
      string-width: 4.2.3
      which-module: 2.0.0
      y18n: 4.0.3
      yargs-parser: 18.1.3

  /yargs@16.2.0:
    resolution: {integrity: sha512-D1mvvtDG0L5ft/jGWkLpG1+m0eQxOfaBvTNELraWj22wSVUMWxZUvYgJYcKh6jGGIkJFhH4IZPQhR4TKpc8mBw==}
    engines: {node: '>=10'}
    dependencies:
      cliui: 7.0.4
      escalade: 3.1.1
      get-caller-file: 2.0.5
      require-directory: 2.1.1
      string-width: 4.2.3
      y18n: 5.0.8
      yargs-parser: 20.2.9
    dev: true

  /yargs@17.6.0:
    resolution: {integrity: sha512-8H/wTDqlSwoSnScvV2N/JHfLWOKuh5MVla9hqLjK3nsfyy6Y4kDSYSvkU5YCUEPOSnRXfIyx3Sq+B/IWudTo4g==}
    engines: {node: '>=12'}
    dependencies:
      cliui: 8.0.1
      escalade: 3.1.1
      get-caller-file: 2.0.5
      require-directory: 2.1.1
      string-width: 4.2.3
      y18n: 5.0.8
      yargs-parser: 21.1.1
    dev: true

  /yocto-queue@0.1.0:
    resolution: {integrity: sha512-rVksvsnNCdJ/ohGc6xgPwyN8eheCxsiLM8mxuE/t/mOVqJewPuO1miLpTHQiRgTKCLexL4MeAFVagts7HmNZ2Q==}
    engines: {node: '>=10'}
    dev: true<|MERGE_RESOLUTION|>--- conflicted
+++ resolved
@@ -121,12 +121,9 @@
       '@safe-global/safe-apps-sdk':
         specifier: ^7.9.0
         version: 7.10.0
-<<<<<<< HEAD
       '@venly/web3-provider':
         specifier: ^3.0.0
         version: 3.0.0
-=======
->>>>>>> bab7ad8f
       '@walletconnect/ethereum-provider':
         specifier: 2.7.2
         version: 2.7.2(@web3modal/standalone@2.3.7)(lokijs@1.5.12)
@@ -1154,7 +1151,6 @@
       '@stablelib/poly1305': 1.0.1
       '@stablelib/wipe': 1.0.1
     dev: false
-<<<<<<< HEAD
 
   /@stablelib/chacha@1.0.1:
     resolution: {integrity: sha512-Pmlrswzr0pBzDofdFuVe1q7KdsHKhhU24e8gkEwnTGOmlC7PADzLVxGdn2PoNVBBabdg0l/IfLKg6sHAbTQugg==}
@@ -1163,16 +1159,6 @@
       '@stablelib/wipe': 1.0.1
     dev: false
 
-=======
-
-  /@stablelib/chacha@1.0.1:
-    resolution: {integrity: sha512-Pmlrswzr0pBzDofdFuVe1q7KdsHKhhU24e8gkEwnTGOmlC7PADzLVxGdn2PoNVBBabdg0l/IfLKg6sHAbTQugg==}
-    dependencies:
-      '@stablelib/binary': 1.0.1
-      '@stablelib/wipe': 1.0.1
-    dev: false
-
->>>>>>> bab7ad8f
   /@stablelib/constant-time@1.0.1:
     resolution: {integrity: sha512-tNOs3uD0vSJcK6z1fvef4Y+buN7DXhzHDPqRLSXUel1UfqMB1PWNsnnAezrKfEwTLpN0cGH2p9NNjs6IqeD0eg==}
     dev: false
@@ -1500,7 +1486,6 @@
       eslint-visitor-keys: 3.3.0
     dev: true
 
-<<<<<<< HEAD
   /@venly/connect@2.0.0:
     resolution: {integrity: sha512-dX1PmITNnrb3qwr3mvUGdx0vdzoOfHlTNPqtnoi0fCm6HuH6A56ORxAB3mz+xM3jBP686cofgc/tXGSxrnXeOA==}
     dependencies:
@@ -1525,8 +1510,6 @@
       - supports-color
     dev: false
 
-=======
->>>>>>> bab7ad8f
   /@vitest/coverage-c8@0.25.8(@vitest/ui@0.25.8)(jsdom@20.0.3):
     resolution: {integrity: sha512-fWgzQoK2KNzTTNnDcLCyibfO9/pbcpPOMtZ9Yvq/Eggpi2X8lewx/OcKZkO5ba5q9dl6+BBn6d5hTcS1709rZw==}
     dependencies:
